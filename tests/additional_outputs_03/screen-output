
Loading shared library <./libadditional_outputs_03.so>

* Connecting signals
* set_assemblers()
called without: 999 with: 0
Number of active cells: 4 (on 2 levels)
Number of degrees of freedom: 84 (50+9+25)

*** Timestep 0:  t=0 seconds
<<<<<<< HEAD
* create_additional_material_model_outputs() called
   creating additional output!
* evaluate called with additional outputs!
averaging!
* create_additional_material_model_outputs() called
* evaluate called with additional outputs!
averaging!
* create_additional_material_model_outputs() called
* evaluate called with additional outputs!
averaging!
* create_additional_material_model_outputs() called
* evaluate called with additional outputs!
averaging!
* create_additional_material_model_outputs() called
   creating additional output!
=======
>>>>>>> 9d06adeb
* create_additional_material_model_outputs() called
   creating additional output!
* evaluate called with additional outputs!
averaging!
* create_additional_material_model_outputs() called
* evaluate called with additional outputs!
averaging!
* create_additional_material_model_outputs() called
* evaluate called with additional outputs!
averaging!
* create_additional_material_model_outputs() called
* evaluate called with additional outputs!
averaging!
* create_additional_material_model_outputs() called
   creating additional output!
* evaluate called with additional outputs!
averaging!
* create_additional_material_model_outputs() called
* evaluate called with additional outputs!
averaging!
* create_additional_material_model_outputs() called
* evaluate called with additional outputs!
averaging!
* create_additional_material_model_outputs() called
* evaluate called with additional outputs!
averaging!
   Solving temperature system... 0 iterations.
* create_additional_material_model_outputs() called
   creating additional output!
* evaluate called with additional outputs!
averaging!
* local_assemble_stokes call, have additional? 1
   value = 21 21
* create_additional_material_model_outputs() called
* evaluate called with additional outputs!
averaging!
* local_assemble_stokes call, have additional? 1
   value = 21 21
* create_additional_material_model_outputs() called
* evaluate called with additional outputs!
averaging!
* local_assemble_stokes call, have additional? 1
   value = 21 21
* create_additional_material_model_outputs() called
* evaluate called with additional outputs!
averaging!
* local_assemble_stokes call, have additional? 1
   value = 21 21
   Rebuilding Stokes preconditioner...* create_additional_material_model_outputs() called
   creating additional output!
* evaluate called with additional outputs!
averaging!
* create_additional_material_model_outputs() called
* evaluate called with additional outputs!
averaging!
* create_additional_material_model_outputs() called
* evaluate called with additional outputs!
averaging!
* create_additional_material_model_outputs() called
* evaluate called with additional outputs!
averaging!

   Solving Stokes system... 9+0 iterations.

   Postprocessing:
* evaluate called without additional outputs!
* evaluate called without additional outputs!
* evaluate called without additional outputs!
* evaluate called without additional outputs!
     Writing graphical output: output-additional_outputs_03/solution-00000

Termination requested by criterion: end time


+---------------------------------------------+------------+------------+
+---------------------------------+-----------+------------+------------+
+---------------------------------+-----------+------------+------------+

<<<<<<< HEAD
called without: 4 with: 20
=======
called without: 4 with: 16
>>>>>>> 9d06adeb
<|MERGE_RESOLUTION|>--- conflicted
+++ resolved
@@ -8,11 +8,6 @@
 Number of degrees of freedom: 84 (50+9+25)
 
 *** Timestep 0:  t=0 seconds
-<<<<<<< HEAD
-* create_additional_material_model_outputs() called
-   creating additional output!
-* evaluate called with additional outputs!
-averaging!
 * create_additional_material_model_outputs() called
 * evaluate called with additional outputs!
 averaging!
@@ -22,10 +17,6 @@
 * create_additional_material_model_outputs() called
 * evaluate called with additional outputs!
 averaging!
-* create_additional_material_model_outputs() called
-   creating additional output!
-=======
->>>>>>> 9d06adeb
 * create_additional_material_model_outputs() called
    creating additional output!
 * evaluate called with additional outputs!
@@ -104,8 +95,4 @@
 +---------------------------------+-----------+------------+------------+
 +---------------------------------+-----------+------------+------------+
 
-<<<<<<< HEAD
-called without: 4 with: 20
-=======
-called without: 4 with: 16
->>>>>>> 9d06adeb
+called without: 4 with: 16