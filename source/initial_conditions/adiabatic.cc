--- conflicted
+++ resolved
@@ -84,11 +84,8 @@
       for (unsigned int c=0; c<this->n_compositional_fields(); ++c)
         in.composition[0][c] = function->value(Point<1>(depth),c);
       in.strain_rate.resize(0); // adiabat has strain=0.
-<<<<<<< HEAD
-=======
       in.cell = this->get_dof_handler().end(); // and do not know the cell index
 
->>>>>>> 4f4a3f06
       this->get_material_model().evaluate(in, out);
 
       const double kappa = out.thermal_conductivities[0] / (out.densities[0] * out.specific_heat[0]);
