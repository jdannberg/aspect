/*
  Copyright (C) 2012, 2013 by the authors of the ASPECT code.

  This file is part of ASPECT.

  ASPECT is free software; you can redistribute it and/or modify
  it under the terms of the GNU General Public License as published by
  the Free Software Foundation; either version 2, or (at your option)
  any later version.

  ASPECT is distributed in the hope that it will be useful,
  but WITHOUT ANY WARRANTY; without even the implied warranty of
  MERCHANTABILITY or FITNESS FOR A PARTICULAR PURPOSE.  See the
  GNU General Public License for more details.

  You should have received a copy of the GNU General Public License
  along with ASPECT; see the file doc/COPYING.  If not see
  <http://www.gnu.org/licenses/>.
*/
/*  $Id$  */


#include <aspect/initial_conditions/adiabatic.h>
#include <aspect/geometry_model/box.h>
#include <aspect/geometry_model/spherical_shell.h>

#include <cmath>

namespace aspect
{
  namespace InitialConditions
  {
    template <int dim>
    double
    Adiabatic<dim>::
    initial_temperature (const Point<dim> &position) const
    {
      // convert input ages to seconds
      const double age_top =    (this->convert_output_to_years() ? age_top_boundary_layer * year_in_seconds
                                 : age_top_boundary_layer);
      const double age_bottom = (this->convert_output_to_years() ? age_bottom_boundary_layer * year_in_seconds
                                 : age_bottom_boundary_layer);

      // first, get the temperature at the top and bottom boundary of the model
      const double T_surface = this->boundary_temperature->minimal_temperature(this->get_fixed_temperature_boundary_indicators());
      const double T_bottom = this->boundary_temperature->maximal_temperature(this->get_fixed_temperature_boundary_indicators());

      // then, get the temperature of the adiabatic profile at a representative
      // point at the top and bottom boundary of the model
      const Point<dim> surface_point = this->geometry_model->representative_point(0.0);
      const Point<dim> bottom_point = this->geometry_model->representative_point(this->geometry_model->maximal_depth());
      const double adiabatic_surface_temperature = this->adiabatic_conditions->temperature(surface_point);
      const double adiabatic_bottom_temperature = this->adiabatic_conditions->temperature(bottom_point);

      // get a representative profile of the compositional fields as an input
      // for the material model
      const double depth = this->geometry_model->depth(position);

      // look up material properties
      typename MaterialModel::Interface<dim>::MaterialModelInputs in(1, this->n_compositional_fields());
      typename MaterialModel::Interface<dim>::MaterialModelOutputs out(1, this->n_compositional_fields());
      in.position[0]=position;
      in.temperature[0]=this->adiabatic_conditions->temperature(position);
      in.pressure[0]=this->adiabatic_conditions->pressure(position);
      for (unsigned int c=0; c<this->n_compositional_fields(); ++c)
        in.composition[0][c] = function->value(Point<1>(depth),c);
      in.strain_rate[0] = SymmetricTensor<2,dim>(); // adiabat has strain=0.
      this->get_material_model().evaluate(in, out);

      const double kappa = out.thermal_conductivities[0] / (out.densities[0] * out.specific_heat[0]);

      // analytical solution for the thermal boundary layer from half-space cooling model
      const double surface_cooling_temperature = age_top > 0.0 ?
                                                 (T_surface - adiabatic_surface_temperature) *
                                                 erfc(this->geometry_model->depth(position) /
                                                      (2 * sqrt(kappa * age_top)))
                                                 : 0.0;
      const double bottom_heating_temperature = age_bottom > 0.0 ?
                                                (T_bottom - adiabatic_bottom_temperature + subadiabaticity)
                                                * erfc((this->geometry_model->maximal_depth()
                                                        - this->geometry_model->depth(position)) /
                                                       (2 * sqrt(kappa * age_bottom)))
                                                : 0.0;

      // set the initial temperature perturbation
      // first: get the center of the perturbation, then check the distance to the evaluation point
      Point<dim> mid_point;
      if (perturbation_position == "center")
        {
          if (const GeometryModel::SphericalShell<dim> *
              geometry_model = dynamic_cast <const GeometryModel::SphericalShell<dim>*> (this->geometry_model))
            {
              const double pi = 3.14159265;
              double inner_radius = geometry_model->inner_radius();
              double angle = pi/180.0 * 0.5 * geometry_model->opening_angle();
              if (dim==2)
                {
                  mid_point(0) = inner_radius * sin(angle),
                  mid_point(1) = inner_radius * cos(angle);
                }
              else if (dim==3)
                {
<<<<<<< HEAD
            	  if (geometry_model->opening_angle() == 90)
            	  {
                    mid_point(0) = std::sqrt(inner_radius*inner_radius/3),
                    mid_point(1) = std::sqrt(inner_radius*inner_radius/3),
                    mid_point(2) = std::sqrt(inner_radius*inner_radius/3);
=======
                  if (geometry_model->opening_angle() == 90)
            	  {
            		mid_point(0) = std::sqrt(inner_radius*inner_radius/3),
            		mid_point(1) = std::sqrt(inner_radius*inner_radius/3),
            		mid_point(2) = std::sqrt(inner_radius*inner_radius/3);
>>>>>>> 34102e9e
            	  }
                  else
                  {
                    mid_point(0) = inner_radius * sin(angle) * cos(angle),
                    mid_point(1) = inner_radius * sin(angle) * sin(angle),
                    mid_point(2) = inner_radius * cos(angle);
<<<<<<< HEAD
                  }
                }
            }
=======
		  }
		}
	    }
>>>>>>> 34102e9e
          else if (const GeometryModel::Box<dim> *
                   geometry_model = dynamic_cast <const GeometryModel::Box<dim>*> (this->geometry_model))
            for (unsigned int i=0; i<dim-1; ++i)
              mid_point(i) += 0.5 * geometry_model->get_extents()[i];
          else
            AssertThrow (false,
                         ExcMessage ("Not a valid geometry model for the initial conditions model"
                                     "adiabatic."));
        }

      const double perturbation = (mid_point.distance(position) < radius) ? amplitude
                                  : 0.0;


      // add the subadiabaticity
      const double zero_depth = 0.174;
      const double nondimesional_depth = (this->geometry_model->depth(position) / this->geometry_model->maximal_depth() - zero_depth)
                                         / (1.0 - zero_depth);
      double subadiabatic_T = 0.0;
      if (nondimesional_depth > 0)
        subadiabatic_T = -subadiabaticity * nondimesional_depth * nondimesional_depth;

      // return sum of the adiabatic profile, the boundary layer temperatures and the initial
      // temperature perturbation
      return this->adiabatic_conditions->temperature(position) + surface_cooling_temperature
             + (perturbation > 0.0 ? std::max(bottom_heating_temperature + subadiabatic_T,perturbation)
                : bottom_heating_temperature + subadiabatic_T);
    }


    template <int dim>
    void
    Adiabatic<dim>::declare_parameters (ParameterHandler &prm)
    {
      prm.enter_subsection("Initial conditions");
      {
        prm.enter_subsection("Adiabatic");
        {
          prm.declare_entry ("Age top boundary layer", "0e0",
                             Patterns::Double (0),
                             "The age of the upper thermal boundary layer, used for the calculation "
                             "of the half-space cooling model temperature. Units: years if the "
                             "'Use years in output instead of seconds' parameter is set; "
                             "seconds otherwise.");
          prm.declare_entry ("Age bottom boundary layer", "0e0",
                             Patterns::Double (0),
                             "The age of the lower thermal boundary layer, used for the calculation "
                             "of the half-space cooling model temperature. Units: years if the "
                             "'Use years in output instead of seconds' parameter is set; "
                             "seconds otherwise.");
          prm.declare_entry ("Radius", "0e0",
                             Patterns::Double (0),
                             "The Radius (in m) of the initial spherical temperature perturbation "
                             "at the bottom of the model domain.");
          prm.declare_entry ("Amplitude", "0e0",
                             Patterns::Double (0),
                             "The amplitude (in K) of the initial spherical temperature perturbation "
                             "at the bottom of the model domain. This perturbation will be added to "
                             "the adiabatic temperature profile, but not to the bottom thermal "
                             "boundary layer. Instead, the maximum of the perturbation and the bottom "
                             "boundary layer temperature will be used.");
          prm.declare_entry ("Position", "center",
                             Patterns::Selection ("center|"
                                                  "boundary"),
                             "Where the initial temperature perturbation should be placed (in the "
                             "center or at the boundary of the model domain).");
          prm.declare_entry ("Subadiabaticity", "0e0",
                             Patterns::Double (0),
                             "If this value is larger than 0, the initial temperature profile will "
                             "not be adiabatic, but subadiabatic. This value gives the maximal "
                             "deviation from adiabaticity. Set to 0 for an adiabatic temperature "
                             "profile. Units: K.\n\n"
                             "The function object in the Function subsection "
                             "represents the compositional fields that will be used as a reference "
                             "profile for calculating the thermal diffusivity. "
                             "The function depends only on depth.");
          prm.enter_subsection("Function");
          {
            Functions::ParsedFunction<1>::declare_parameters (prm, 1);
          }
          prm.leave_subsection();
        }
        prm.leave_subsection ();
      }
      prm.leave_subsection ();
    }


    template <int dim>
    void
    Adiabatic<dim>::parse_parameters (ParameterHandler &prm)
    {
      // we need to get the number of compositional fields here to
      // initialize the function parser. unfortunately, we can't get it
      // via SimulatorAccess from the simulator itself because at the
      // current point the SimulatorAccess hasn't been initialized
      // yet. so get it from the parameter file directly.
      prm.enter_subsection ("Compositional fields");
      const unsigned int n_compositional_fields = prm.get_integer ("Number of fields");
      prm.leave_subsection ();

      prm.enter_subsection("Initial conditions");
      {
        prm.enter_subsection("Adiabatic");
        {
          age_top_boundary_layer = prm.get_double ("Age top boundary layer");
          age_bottom_boundary_layer = prm.get_double ("Age bottom boundary layer");
          radius = prm.get_double ("Radius");
          amplitude = prm.get_double ("Amplitude");
          perturbation_position = prm.get("Position");
          subadiabaticity = prm.get_double ("Subadiabaticity");
          if (n_compositional_fields > 0)
            {
              prm.enter_subsection("Function");
              {
                function.reset (new Functions::ParsedFunction<1>(n_compositional_fields));
                function->parse_parameters (prm);
              }
              prm.leave_subsection();
            }
        }
        prm.leave_subsection ();
      }
      prm.leave_subsection ();
    }

  }
}

// explicit instantiations
namespace aspect
{
  namespace InitialConditions
  {
    ASPECT_REGISTER_INITIAL_CONDITIONS(Adiabatic,
                                       "adiabatic",
                                       "Temperature is prescribed as an adiabatic "
                                       "profile with upper and lower thermal boundary layers, "
                                       "whose ages are given as input parameters.")
  }
}<|MERGE_RESOLUTION|>--- conflicted
+++ resolved
@@ -100,34 +100,20 @@
                 }
               else if (dim==3)
                 {
-<<<<<<< HEAD
-            	  if (geometry_model->opening_angle() == 90)
-            	  {
-                    mid_point(0) = std::sqrt(inner_radius*inner_radius/3),
-                    mid_point(1) = std::sqrt(inner_radius*inner_radius/3),
-                    mid_point(2) = std::sqrt(inner_radius*inner_radius/3);
-=======
                   if (geometry_model->opening_angle() == 90)
             	  {
             		mid_point(0) = std::sqrt(inner_radius*inner_radius/3),
             		mid_point(1) = std::sqrt(inner_radius*inner_radius/3),
             		mid_point(2) = std::sqrt(inner_radius*inner_radius/3);
->>>>>>> 34102e9e
             	  }
                   else
                   {
                     mid_point(0) = inner_radius * sin(angle) * cos(angle),
                     mid_point(1) = inner_radius * sin(angle) * sin(angle),
                     mid_point(2) = inner_radius * cos(angle);
-<<<<<<< HEAD
-                  }
-                }
-            }
-=======
 		  }
 		}
 	    }
->>>>>>> 34102e9e
           else if (const GeometryModel::Box<dim> *
                    geometry_model = dynamic_cast <const GeometryModel::Box<dim>*> (this->geometry_model))
             for (unsigned int i=0; i<dim-1; ++i)
