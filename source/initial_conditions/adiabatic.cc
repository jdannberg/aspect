--- conflicted
+++ resolved
@@ -100,19 +100,12 @@
                 }
               else if (dim==3)
                 {
-<<<<<<< HEAD
-            	  if (dynamic_cast<const GeometryModel::SphericalShell<dim>&> (*this->geometry_model).opening_angle() == 90)
+            	  if (geometry_model->opening_angle() == 90)
             	  {
-            		mid_point(0) = std::sqrt(inner_radius*inner_radius/3),
-            		mid_point(1) = std::sqrt(inner_radius*inner_radius/3),
-            		mid_point(2) = std::sqrt(inner_radius*inner_radius/3);
+                    mid_point(0) = std::sqrt(inner_radius*inner_radius/3),
+                    mid_point(1) = std::sqrt(inner_radius*inner_radius/3),
+                    mid_point(2) = std::sqrt(inner_radius*inner_radius/3);
             	  }
-=======
-                  mid_point(0) = inner_radius * sin(angle) * cos(angle),
-                  mid_point(1) = inner_radius * sin(angle) * sin(angle);
-                  if (geometry_model->opening_angle() == 90)
-                    mid_point(2) = inner_radius * cos(4.0/3.0 * angle);
->>>>>>> 5568e8c3
                   else
                   {
                     mid_point(0) = inner_radius * sin(angle) * cos(angle),
