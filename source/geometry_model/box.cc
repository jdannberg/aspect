--- conflicted
+++ resolved
@@ -40,7 +40,6 @@
       GridGenerator::subdivided_hyper_rectangle (coarse_grid,
                                       step_sizes,
                                       Point<dim>(),
-<<<<<<< HEAD
                                       extents,
                                       false);
 
@@ -55,10 +54,6 @@
     		else if(cell->face(f)->center()[i] == extents[i])           // right/top/back boundary
     		  cell->face(f)->set_boundary_indicator(2*i+1);
     	  }
-=======
-                                      extents);
-      for (unsigned int f=0; f<GeometryInfo<dim>::faces_per_cell; ++f)
-        coarse_grid.begin_active()->face(f)->set_boundary_indicator(f);
 
       //Tell p4est about the periodicity of the mesh.
 #if (DEAL_II_MAJOR*100 + DEAL_II_MINOR) >= 801
@@ -74,7 +69,6 @@
       for( unsigned int i=0; i<dim; ++i)
         AssertThrow(!periodic[i],"please update deal.II to the latest version to get support for periodic domains.");
 #endif
->>>>>>> 5568e8c3
     }
 
 
@@ -175,7 +169,6 @@
                              Patterns::Double (0),
                              "Extent of the box in z-direction. This value is ignored "
                              "if the simulation is in 2d Units: m.");
-<<<<<<< HEAD
           prm.declare_entry ("subdivisions X", "",
         		             Patterns::List (Patterns::Double(0)),
                              "List of lengths of the subdivisions of the box "
@@ -188,7 +181,6 @@
                              Patterns::List (Patterns::Double(0)),
                              "List of lengths of the subdivisions of the box "
                              "in z-direction. Units: m.");
-=======
           prm.declare_entry ("X periodic", "false",
                              Patterns::Bool (),
                              "Whether the box should be periodic in X direction");
@@ -198,7 +190,6 @@
           prm.declare_entry ("Z periodic", "false",
                              Patterns::Bool (),
                              "Whether the box should be periodic in Z direction");
->>>>>>> 5568e8c3
         }
         prm.leave_subsection();
       }
@@ -225,8 +216,10 @@
             }
 
           if (dim >= 3)
-<<<<<<< HEAD
-            extents[2] = prm.get_double ("Z extent");
+            {
+              extents[2] = prm.get_double ("Z extent");
+              periodic[2] = prm.get_bool ("Z periodic");
+            }
 
           step_sizes.push_back (Utilities::string_to_double
                                (Utilities::split_string_list(prm.get ("subdivisions X"))));
@@ -246,12 +239,6 @@
             if(sum_of_steps != extents[i])
         	  step_sizes[i].push_back(extents[i]-sum_of_steps);
           }
-=======
-            {
-              extents[2] = prm.get_double ("Z extent");
-              periodic[2] = prm.get_bool ("Z periodic");
-            }
->>>>>>> 5568e8c3
         }
         prm.leave_subsection();
       }
