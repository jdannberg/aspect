/*
  Copyright (C) 2011 - 2014 by the authors of the ASPECT code.

  This file is part of ASPECT.

  ASPECT is free software; you can redistribute it and/or modify
  it under the terms of the GNU General Public License as published by
  the Free Software Foundation; either version 2, or (at your option)
  any later version.

  ASPECT is distributed in the hope that it will be useful,
  but WITHOUT ANY WARRANTY; without even the implied warranty of
  MERCHANTABILITY or FITNESS FOR A PARTICULAR PURPOSE.  See the
  GNU General Public License for more details.

  You should have received a copy of the GNU General Public License
  along with ASPECT; see the file doc/COPYING.  If not see
  <http://www.gnu.org/licenses/>.
*/
/*  $Id$  */


#include <aspect/geometry_model/box.h>

#include <deal.II/grid/grid_generator.h>
#include <deal.II/grid/tria_iterator.h>
#include <deal.II/grid/tria_accessor.h>
#include <deal.II/grid/grid_tools.h>


namespace aspect
{
  namespace GeometryModel
  {
    template <int dim>
    void
    Box<dim>::
    create_coarse_mesh (parallel::distributed::Triangulation<dim> &coarse_grid) const
    {
<<<<<<< HEAD
      GridGenerator::subdivided_hyper_rectangle (coarse_grid,
                                      step_sizes,
                                      Point<dim>(),
                                      extents,
                                      false);

      for (typename Triangulation<dim>::active_cell_iterator
                cell = coarse_grid.begin_active();
                cell != coarse_grid.end(); ++cell)
        for (unsigned int f=0; f<GeometryInfo<dim>::faces_per_cell; ++f)
    	  for (unsigned int i=0;i<dim;++i)
    	  {
    		if(cell->face(f)->center()[i] == 0)                         // left/bottom/front boundary
    		  cell->face(f)->set_boundary_indicator(2*i);
    		else if(cell->face(f)->center()[i] == extents[i])           // right/top/back boundary
    		  cell->face(f)->set_boundary_indicator(2*i+1);
    	  }
=======
      std::vector<unsigned int> rep_vec(repetitions, repetitions+dim);
      GridGenerator::subdivided_hyper_rectangle (coarse_grid,
                                                 rep_vec,
                                                 Point<dim>(),
                                                 extents,
                                                 true);
>>>>>>> c49030f5

      //Tell p4est about the periodicity of the mesh.
#if (DEAL_II_MAJOR*100 + DEAL_II_MINOR) >= 801

      // If this does not compile you are probably using 8.1pre, so please update
      // to a recent svn version or to the 8.1 release.
      std::vector<GridTools::PeriodicFacePair<typename parallel::distributed::Triangulation<dim>::cell_iterator> >
      periodicity_vector;
      for (int i=0; i<dim; ++i)
        if (periodic[i])
          GridTools::collect_periodic_faces
          ( coarse_grid, /*b_id1*/ 2*i, /*b_id2*/ 2*i+1,
            /*direction*/ i, periodicity_vector);

      if (periodicity_vector.size() > 0)
        coarse_grid.add_periodicity (periodicity_vector);
#else
      for ( unsigned int i=0; i<dim; ++i)
        AssertThrow(!periodic[i],
                    ExcMessage("Please update deal.II to the latest version to get support for periodic domains."));
#endif
    }


    template <int dim>
    std::set<types::boundary_id>
    Box<dim>::
    get_used_boundary_indicators () const
    {
      // boundary indicators are zero through 2*dim-1
      std::set<types::boundary_id> s;
      for (unsigned int i=0; i<2*dim; ++i)
        s.insert (i);
      return s;
    }

    template <int dim>
    std::set< std::pair< std::pair<types::boundary_id, types::boundary_id>, unsigned int> >
    Box<dim>::
    get_periodic_boundary_pairs () const
    {
      std::set< std::pair< std::pair<types::boundary_id, types::boundary_id>, unsigned int> > periodic_boundaries;
      for ( unsigned int i=0; i<dim; ++i)
        if (periodic[i])
          periodic_boundaries.insert( std::make_pair( std::pair<types::boundary_id, types::boundary_id>(2*i, 2*i+1), i) );
      return periodic_boundaries;
    }

    template <int dim>
    Point<dim>
    Box<dim>::get_extents () const
    {
      return extents;
    }


    template <int dim>
    double
    Box<dim>::
    length_scale () const
    {
      return 0.01*extents[0];
    }


    template <int dim>
    double
    Box<dim>::depth(const Point<dim> &position) const
    {
      const double d = maximal_depth()-position(dim-1);

      // if we violate the bounds, check that we do so only very slightly and
      // then just return maximal or minimal depth
      if (d < 0)
        {
          Assert (d >= -1e-14*std::fabs(maximal_depth()), ExcInternalError());
          return 0;
        }
      if (d > maximal_depth())
        {
          Assert (d <= (1.+1e-14)*maximal_depth(), ExcInternalError());
          return maximal_depth();
        }

      return d;
    }


    template <int dim>
    Point<dim>
    Box<dim>::representative_point(const double depth) const
    {
      Assert (depth >= 0,
              ExcMessage ("Given depth must be positive or zero."));
      Assert (depth <= maximal_depth(),
              ExcMessage ("Given depth must be less than or equal to the maximal depth of this geometry."));

      // choose a point on the center axis of the domain
      Point<dim> p = extents/2;
      p[dim-1] = maximal_depth() - depth;
      return p;
    }


    template <int dim>
    double
    Box<dim>::maximal_depth() const
    {
      return extents[dim-1];
    }


    template <int dim>
    void
    Box<dim>::
    declare_parameters (ParameterHandler &prm)
    {
      prm.enter_subsection("Geometry model");
      {
        prm.enter_subsection("Box");
        {
          prm.declare_entry ("X extent", "1",
                             Patterns::Double (0),
                             "Extent of the box in x-direction. Units: m.");
          prm.declare_entry ("Y extent", "1",
                             Patterns::Double (0),
                             "Extent of the box in y-direction. Units: m.");
          prm.declare_entry ("Z extent", "1",
                             Patterns::Double (0),
                             "Extent of the box in z-direction. This value is ignored "
                             "if the simulation is in 2d Units: m.");
<<<<<<< HEAD
          prm.declare_entry ("subdivisions X", "",
        		             Patterns::List (Patterns::Double(0)),
                             "List of lengths of the subdivisions of the box "
                             "in x-direction. Units: m.");
          prm.declare_entry ("subdivisions Y", "",
                             Patterns::List (Patterns::Double(0)),
                             "List of lengths of the subdivisions of the box "
                             "in y-direction. Units: m.");
          prm.declare_entry ("subdivisions Z", "",
                             Patterns::List (Patterns::Double(0)),
                             "List of lengths of the subdivisions of the box "
                             "in z-direction. Units: m.");
=======

          prm.declare_entry ("X repetitions", "1",
                             Patterns::Integer (1),
                             "Number of cells in X direction.");
          prm.declare_entry ("Y repetitions", "1",
                             Patterns::Integer (1),
                             "Number of cells in Y direction.");
          prm.declare_entry ("Z repetitions", "1",
                             Patterns::Integer (1),
                             "Number of cells in Z direction.");

>>>>>>> c49030f5
          prm.declare_entry ("X periodic", "false",
                             Patterns::Bool (),
                             "Whether the box should be periodic in X direction");
          prm.declare_entry ("Y periodic", "false",
                             Patterns::Bool (),
                             "Whether the box should be periodic in Y direction");
          prm.declare_entry ("Z periodic", "false",
                             Patterns::Bool (),
                             "Whether the box should be periodic in Z direction");

        }
        prm.leave_subsection();
      }
      prm.leave_subsection();
    }



    template <int dim>
    void
    Box<dim>::parse_parameters (ParameterHandler &prm)
    {
      prm.enter_subsection("Geometry model");
      {
        prm.enter_subsection("Box");
        {
          extents[0] = prm.get_double ("X extent");
          periodic[0] = prm.get_bool ("X periodic");
          repetitions[0] = prm.get_integer ("X repetitions");

          if (dim >= 2)
            {
              extents[1] = prm.get_double ("Y extent");
              periodic[1] = prm.get_bool ("Y periodic");
              repetitions[1] = prm.get_integer ("Y repetitions");
            }

          if (dim >= 3)
            {
              extents[2] = prm.get_double ("Z extent");
              periodic[2] = prm.get_bool ("Z periodic");
              repetitions[2] = prm.get_integer ("Z repetitions");
            }

          step_sizes.push_back (Utilities::string_to_double
                               (Utilities::split_string_list(prm.get ("subdivisions X"))));
          if (dim >= 2)
            step_sizes.push_back (Utilities::string_to_double
                                 (Utilities::split_string_list(prm.get ("subdivisions Y"))));
          if (dim >= 3)
            step_sizes.push_back (Utilities::string_to_double
                                 (Utilities::split_string_list(prm.get ("subdivisions Z"))));

          //step sizes must add up to the respective extent
          for (unsigned int i=0;i<dim;++i)
          {
            double sum_of_steps = 0;
            for(unsigned int j=0;j<step_sizes[i].size();++j)
        	  sum_of_steps += step_sizes[i][j];
            if(sum_of_steps != extents[i])
        	  step_sizes[i].push_back(extents[i]-sum_of_steps);
          }
        }
        prm.leave_subsection();
      }
      prm.leave_subsection();
    }
  }
}

// explicit instantiations
namespace aspect
{
  namespace GeometryModel
  {
    ASPECT_REGISTER_GEOMETRY_MODEL(Box,
                                   "box",
                                   "A box geometry parallel to the coordinate directions. "
                                   "The extent of the box in each coordinate direction "
                                   "is set in the parameter file. The box geometry labels its "
                                   "2*dim sides as follows: in 2d, boundary indicators 0 through 3 "
                                   "denote the left, right, bottom and top boundaries; in 3d, boundary "
                                   "indicators 0 through 5 indicate left, right, front, back, bottom "
                                   "and top boundaries. See also the documentation of the deal.II class "
                                   "``GeometryInfo''.")
  }
}<|MERGE_RESOLUTION|>--- conflicted
+++ resolved
@@ -37,32 +37,12 @@
     Box<dim>::
     create_coarse_mesh (parallel::distributed::Triangulation<dim> &coarse_grid) const
     {
-<<<<<<< HEAD
-      GridGenerator::subdivided_hyper_rectangle (coarse_grid,
-                                      step_sizes,
-                                      Point<dim>(),
-                                      extents,
-                                      false);
-
-      for (typename Triangulation<dim>::active_cell_iterator
-                cell = coarse_grid.begin_active();
-                cell != coarse_grid.end(); ++cell)
-        for (unsigned int f=0; f<GeometryInfo<dim>::faces_per_cell; ++f)
-    	  for (unsigned int i=0;i<dim;++i)
-    	  {
-    		if(cell->face(f)->center()[i] == 0)                         // left/bottom/front boundary
-    		  cell->face(f)->set_boundary_indicator(2*i);
-    		else if(cell->face(f)->center()[i] == extents[i])           // right/top/back boundary
-    		  cell->face(f)->set_boundary_indicator(2*i+1);
-    	  }
-=======
       std::vector<unsigned int> rep_vec(repetitions, repetitions+dim);
       GridGenerator::subdivided_hyper_rectangle (coarse_grid,
                                                  rep_vec,
                                                  Point<dim>(),
                                                  extents,
                                                  true);
->>>>>>> c49030f5
 
       //Tell p4est about the periodicity of the mesh.
 #if (DEAL_II_MAJOR*100 + DEAL_II_MINOR) >= 801
@@ -194,20 +174,6 @@
                              Patterns::Double (0),
                              "Extent of the box in z-direction. This value is ignored "
                              "if the simulation is in 2d Units: m.");
-<<<<<<< HEAD
-          prm.declare_entry ("subdivisions X", "",
-        		             Patterns::List (Patterns::Double(0)),
-                             "List of lengths of the subdivisions of the box "
-                             "in x-direction. Units: m.");
-          prm.declare_entry ("subdivisions Y", "",
-                             Patterns::List (Patterns::Double(0)),
-                             "List of lengths of the subdivisions of the box "
-                             "in y-direction. Units: m.");
-          prm.declare_entry ("subdivisions Z", "",
-                             Patterns::List (Patterns::Double(0)),
-                             "List of lengths of the subdivisions of the box "
-                             "in z-direction. Units: m.");
-=======
 
           prm.declare_entry ("X repetitions", "1",
                              Patterns::Integer (1),
@@ -219,7 +185,6 @@
                              Patterns::Integer (1),
                              "Number of cells in Z direction.");
 
->>>>>>> c49030f5
           prm.declare_entry ("X periodic", "false",
                              Patterns::Bool (),
                              "Whether the box should be periodic in X direction");
@@ -263,25 +228,6 @@
               periodic[2] = prm.get_bool ("Z periodic");
               repetitions[2] = prm.get_integer ("Z repetitions");
             }
-
-          step_sizes.push_back (Utilities::string_to_double
-                               (Utilities::split_string_list(prm.get ("subdivisions X"))));
-          if (dim >= 2)
-            step_sizes.push_back (Utilities::string_to_double
-                                 (Utilities::split_string_list(prm.get ("subdivisions Y"))));
-          if (dim >= 3)
-            step_sizes.push_back (Utilities::string_to_double
-                                 (Utilities::split_string_list(prm.get ("subdivisions Z"))));
-
-          //step sizes must add up to the respective extent
-          for (unsigned int i=0;i<dim;++i)
-          {
-            double sum_of_steps = 0;
-            for(unsigned int j=0;j<step_sizes[i].size();++j)
-        	  sum_of_steps += step_sizes[i][j];
-            if(sum_of_steps != extents[i])
-        	  step_sizes[i].push_back(extents[i]-sum_of_steps);
-          }
         }
         prm.leave_subsection();
       }
