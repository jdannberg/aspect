/*
  Copyright (C) 2011 - 2014 by the authors of the ASPECT code.

  This file is part of ASPECT.

  ASPECT is free software; you can redistribute it and/or modify
  it under the terms of the GNU General Public License as published by
  the Free Software Foundation; either version 2, or (at your option)
  any later version.

  ASPECT is distributed in the hope that it will be useful,
  but WITHOUT ANY WARRANTY; without even the implied warranty of
  MERCHANTABILITY or FITNESS FOR A PARTICULAR PURPOSE.  See the
  GNU General Public License for more details.

  You should have received a copy of the GNU General Public License
  along with ASPECT; see the file doc/COPYING.  If not see
  <http://www.gnu.org/licenses/>.
*/
/*  $Id$  */


#include <aspect/simulator.h>

#include <deal.II/base/quadrature_lib.h>
#include <deal.II/base/work_stream.h>
#include <deal.II/lac/full_matrix.h>
#include <deal.II/lac/constraint_matrix.h>
#include <deal.II/grid/tria_iterator.h>
#include <deal.II/grid/filtered_iterator.h>
#include <deal.II/dofs/dof_accessor.h>
#include <deal.II/dofs/dof_tools.h>
#include <deal.II/fe/fe_values.h>

#include <limits>


namespace aspect
{
  namespace internal
  {
    namespace Assembly
    {
      namespace Scratch
      {
        template <int dim>
        struct StokesPreconditioner
        {
          StokesPreconditioner (const FiniteElement<dim> &finite_element,
                                const Quadrature<dim>    &quadrature,
                                const Mapping<dim>       &mapping,
                                const UpdateFlags         update_flags,
                                const unsigned int        n_compositional_fields,
                                const bool                include_melt_transport);
          StokesPreconditioner (const StokesPreconditioner &data);

          virtual ~StokesPreconditioner ();

          FEValues<dim>               finite_element_values;

          std::vector<SymmetricTensor<2,dim> > grads_phi_u;
          std::vector<double>                  phi_p;

          std::vector<double>                  temperature_values;
          std::vector<double>                  pressure_values;
          std::vector<SymmetricTensor<2,dim> > strain_rates;
          std::vector<std::vector<double> >     composition_values;

          typename MaterialModel::Interface<dim>::MaterialModelInputs material_model_inputs;
          typename MaterialModel::Interface<dim>::MaterialModelOutputs material_model_outputs;
        };



        template <int dim>
        StokesPreconditioner<dim>::
        StokesPreconditioner (const FiniteElement<dim> &finite_element,
                              const Quadrature<dim>    &quadrature,
                              const Mapping<dim>       &mapping,
                              const UpdateFlags         update_flags,
                              const unsigned int        n_compositional_fields,
                              const bool                include_melt_transport)
          :
          finite_element_values (mapping, finite_element, quadrature,
                                 update_flags),
          grads_phi_u (finite_element.dofs_per_cell),
          phi_p (finite_element.dofs_per_cell),
          temperature_values (quadrature.size()),
          pressure_values (quadrature.size()),
          strain_rates (quadrature.size()),
          composition_values(n_compositional_fields,
                             std::vector<double>(quadrature.size())),
          material_model_inputs(quadrature.size(), n_compositional_fields, include_melt_transport),
          material_model_outputs(quadrature.size(), n_compositional_fields)
        {}



        template <int dim>
        StokesPreconditioner<dim>::
        StokesPreconditioner (const StokesPreconditioner &scratch)
          :
          finite_element_values (scratch.finite_element_values.get_mapping(),
                                 scratch.finite_element_values.get_fe(),
                                 scratch.finite_element_values.get_quadrature(),
                                 scratch.finite_element_values.get_update_flags()),
          grads_phi_u (scratch.grads_phi_u),
          phi_p (scratch.phi_p),
          temperature_values (scratch.temperature_values),
          pressure_values (scratch.pressure_values),
          strain_rates (scratch.strain_rates),
          composition_values(scratch.composition_values),
          material_model_inputs(scratch.material_model_inputs),
          material_model_outputs(scratch.material_model_outputs)
        {}


        template <int dim>
        StokesPreconditioner<dim>::
        ~StokesPreconditioner ()
        {}



        // We derive the StokesSystem scratch array from the
        // StokesPreconditioner array. We do this because all the objects that
        // are necessary for the assembly of the preconditioner are also
        // needed for the actual matrix system and right hand side, plus some
        // extra data that we need for the time stepping right hand side.
        template <int dim>
        struct StokesSystem : public StokesPreconditioner<dim>
        {
          StokesSystem (const FiniteElement<dim> &finite_element,
                        const Mapping<dim>       &mapping,
                        const Quadrature<dim>    &quadrature,
                        const UpdateFlags         update_flags,
                        const unsigned int        n_compositional_fields,
                        const bool                include_melt_transport);

          StokesSystem (const StokesSystem<dim> &data);

          std::vector<Tensor<1,dim> >          phi_u;
          std::vector<SymmetricTensor<2,dim> > grads_phi_u;
          std::vector<double>                  div_phi_u;
          std::vector<Tensor<1,dim> >          velocity_values;
          std::vector<std::vector<double> >     composition_values;

          typename MaterialModel::Interface<dim>::MaterialModelInputs material_model_inputs;
          typename MaterialModel::Interface<dim>::MaterialModelOutputs material_model_outputs;
        };



        template <int dim>
        StokesSystem<dim>::
        StokesSystem (const FiniteElement<dim> &finite_element,
                      const Mapping<dim>       &mapping,
                      const Quadrature<dim>    &quadrature,
                      const UpdateFlags         update_flags,
                      const unsigned int        n_compositional_fields,
                      const bool                include_melt_transport)
          :
          StokesPreconditioner<dim> (finite_element, quadrature,
                                     mapping,
                                     update_flags, n_compositional_fields,
                                     include_melt_transport),
          phi_u (finite_element.dofs_per_cell),
          grads_phi_u (finite_element.dofs_per_cell),
          div_phi_u (finite_element.dofs_per_cell),
          velocity_values (quadrature.size()),
          composition_values(n_compositional_fields,
                             std::vector<double>(quadrature.size())),
          material_model_inputs(quadrature.size(), n_compositional_fields, include_melt_transport),
          material_model_outputs(quadrature.size(), n_compositional_fields)
        {}



        template <int dim>
        StokesSystem<dim>::
        StokesSystem (const StokesSystem<dim> &scratch)
          :
          StokesPreconditioner<dim> (scratch),
          phi_u (scratch.phi_u),
          grads_phi_u (scratch.grads_phi_u),
          div_phi_u (scratch.div_phi_u),
          velocity_values (scratch.velocity_values),
          composition_values(scratch.composition_values),
          material_model_inputs(scratch.material_model_inputs),
          material_model_outputs(scratch.material_model_outputs)
        {}

        template <int dim>
        struct AdvectionSystem
        {
          AdvectionSystem (const FiniteElement<dim> &finite_element,
                           const FiniteElement<dim> &advection_element,
                           const Mapping<dim>       &mapping,
                           const Quadrature<dim>    &quadrature,
                           const unsigned int        n_compositional_fields,
                           const bool                include_melt_transport);
          AdvectionSystem (const AdvectionSystem &data);

          FEValues<dim>               finite_element_values;

          std::vector<types::global_dof_index>   local_dof_indices;

          /**
           * Variables describing the values and gradients of the
           * shape functions at the quadrature points, as they are
           * used in the advection assembly function. note that the sizes
           * of these arrays are equal to the number of shape functions
           * corresponding to the advected field (and not of the overall
           * field!), and that they are also correspondingly indexed.
           */
          std::vector<double>         phi_field;
          std::vector<Tensor<1,dim> > grad_phi_field;

          std::vector<Tensor<1,dim> > old_velocity_values;
          std::vector<Tensor<1,dim> > old_old_velocity_values;

          std::vector<double>         old_pressure;
          std::vector<double>         old_old_pressure;
          std::vector<Tensor<1,dim> > old_pressure_gradients;
          std::vector<Tensor<1,dim> > old_old_pressure_gradients;

          std::vector<SymmetricTensor<2,dim> > old_strain_rates;
          std::vector<SymmetricTensor<2,dim> > old_old_strain_rates;

          std::vector<double>         old_temperature_values;
          std::vector<double>         old_old_temperature_values;

          std::vector<double>        *old_field_values;
          std::vector<double>        *old_old_field_values;
          std::vector<Tensor<1,dim> > old_field_grads;
          std::vector<Tensor<1,dim> > old_old_field_grads;
          std::vector<double>         old_field_laplacians;
          std::vector<double>         old_old_field_laplacians;

          std::vector<std::vector<double> > old_composition_values;
          std::vector<std::vector<double> > old_old_composition_values;

          std::vector<double>         old_porosity_values;
          std::vector<double>         old_old_porosity_values;

          std::vector<double>         current_temperature_values;
          std::vector<Tensor<1,dim> > current_velocity_values;
          std::vector<SymmetricTensor<2,dim> > current_strain_rates;
          std::vector<double>         current_pressure_values;
          std::vector<Tensor<1,dim> > current_pressure_gradients;
          std::vector<std::vector<double> > current_composition_values;
          std::vector<double>         current_porosity_values;

          typename MaterialModel::Interface<dim>::MaterialModelInputs material_model_inputs;
          typename MaterialModel::Interface<dim>::MaterialModelOutputs material_model_outputs;

          typename MaterialModel::Interface<dim>::MaterialModelInputs explicit_material_model_inputs;
          typename MaterialModel::Interface<dim>::MaterialModelOutputs explicit_material_model_outputs;
        };



        template <int dim>
        AdvectionSystem<dim>::
        AdvectionSystem (const FiniteElement<dim> &finite_element,
                         const FiniteElement<dim> &advection_element,
                         const Mapping<dim>       &mapping,
                         const Quadrature<dim>    &quadrature,
                         const unsigned int        n_compositional_fields,
                         const bool                include_melt_transport)
          :
          finite_element_values (mapping,
                                 finite_element, quadrature,
                                 update_values    |
                                 update_gradients |
                                 update_hessians  |
                                 update_quadrature_points |
                                 update_JxW_values),

          local_dof_indices (finite_element.dofs_per_cell),

          phi_field (advection_element.dofs_per_cell),
          grad_phi_field (advection_element.dofs_per_cell),
          old_velocity_values (quadrature.size()),
          old_old_velocity_values (quadrature.size()),
          old_pressure (quadrature.size()),
          old_old_pressure (quadrature.size()),
          old_pressure_gradients (quadrature.size()),
          old_old_pressure_gradients (quadrature.size()),
          old_strain_rates (quadrature.size()),
          old_old_strain_rates (quadrature.size()),
          old_temperature_values (quadrature.size()),
          old_old_temperature_values(quadrature.size()),
          old_field_grads(quadrature.size()),
          old_old_field_grads(quadrature.size()),
          old_field_laplacians(quadrature.size()),
          old_old_field_laplacians(quadrature.size()),
          old_composition_values(n_compositional_fields,
                                 std::vector<double>(quadrature.size())),
          old_old_composition_values(n_compositional_fields,
                                     std::vector<double>(quadrature.size())),
          old_porosity_values (quadrature.size()),
          old_old_porosity_values(quadrature.size()),
          current_temperature_values(quadrature.size()),
          current_velocity_values(quadrature.size()),
          current_strain_rates(quadrature.size()),
          current_pressure_values(quadrature.size()),
          current_pressure_gradients(quadrature.size()),
          current_composition_values(n_compositional_fields,
                                     std::vector<double>(quadrature.size())),
          current_porosity_values(quadrature.size()),
          material_model_inputs(quadrature.size(), n_compositional_fields, include_melt_transport),
          material_model_outputs(quadrature.size(), n_compositional_fields),
          explicit_material_model_inputs(quadrature.size(), n_compositional_fields, include_melt_transport),
          explicit_material_model_outputs(quadrature.size(), n_compositional_fields)
        {}



        template <int dim>
        AdvectionSystem<dim>::
        AdvectionSystem (const AdvectionSystem &scratch)
          :
          finite_element_values (scratch.finite_element_values.get_mapping(),
                                 scratch.finite_element_values.get_fe(),
                                 scratch.finite_element_values.get_quadrature(),
                                 scratch.finite_element_values.get_update_flags()),

          local_dof_indices (scratch.finite_element_values.get_fe().dofs_per_cell),

          phi_field (scratch.phi_field),
          grad_phi_field (scratch.grad_phi_field),
          old_velocity_values (scratch.old_velocity_values),
          old_old_velocity_values (scratch.old_old_velocity_values),
          old_pressure (scratch.old_pressure),
          old_old_pressure (scratch.old_old_pressure),
          old_pressure_gradients (scratch.old_pressure_gradients),
          old_old_pressure_gradients (scratch.old_old_pressure_gradients),
          old_strain_rates (scratch.old_strain_rates),
          old_old_strain_rates (scratch.old_old_strain_rates),
          old_temperature_values (scratch.old_temperature_values),
          old_old_temperature_values (scratch.old_old_temperature_values),
          old_field_grads (scratch.old_field_grads),
          old_old_field_grads (scratch.old_old_field_grads),
          old_field_laplacians (scratch.old_field_laplacians),
          old_old_field_laplacians (scratch.old_old_field_laplacians),
          old_composition_values(scratch.old_composition_values),
          old_old_composition_values(scratch.old_old_composition_values),
          old_porosity_values (scratch.old_porosity_values),
          old_old_porosity_values (scratch.old_old_porosity_values),
          current_temperature_values(scratch.current_temperature_values),
          current_velocity_values(scratch.current_velocity_values),
          current_strain_rates(scratch.current_strain_rates),
          current_pressure_values(scratch.current_pressure_values),
          current_pressure_gradients(scratch.current_pressure_gradients),
          current_composition_values(scratch.current_composition_values),
          current_porosity_values(scratch.current_porosity_values),
          material_model_inputs(scratch.material_model_inputs),
          material_model_outputs(scratch.material_model_outputs),
          explicit_material_model_inputs(scratch.explicit_material_model_inputs),
          explicit_material_model_outputs(scratch.explicit_material_model_outputs)
        {}

      }


      // The CopyData arrays are similar to the
      // Scratch arrays. They provide a
      // constructor, a copy operation, and
      // some arrays for local matrix, local
      // vectors and the relation between local
      // and global degrees of freedom (a.k.a.
      // <code>local_dof_indices</code>).
      namespace CopyData
      {
        template <int dim>
        struct StokesPreconditioner
        {
          StokesPreconditioner (const FiniteElement<dim> &finite_element);
          StokesPreconditioner (const StokesPreconditioner &data);

          virtual ~StokesPreconditioner ();

          FullMatrix<double>          local_matrix;
          std::vector<types::global_dof_index>   local_dof_indices;
        };



        template <int dim>
        StokesPreconditioner<dim>::
        StokesPreconditioner (const FiniteElement<dim> &finite_element)
          :
          local_matrix (finite_element.dofs_per_cell,
                        finite_element.dofs_per_cell),
          local_dof_indices (finite_element.dofs_per_cell)
        {}



        template <int dim>
        StokesPreconditioner<dim>::
        StokesPreconditioner (const StokesPreconditioner &data)
          :
          local_matrix (data.local_matrix),
          local_dof_indices (data.local_dof_indices)
        {}


        template <int dim>
        StokesPreconditioner<dim>::
        ~StokesPreconditioner ()
        {}



        template <int dim>
        struct StokesSystem : public StokesPreconditioner<dim>
        {
          StokesSystem (const FiniteElement<dim> &finite_element,
                        const bool                do_pressure_rhs_compatibility_modification);
          StokesSystem (const StokesSystem<dim> &data);

          Vector<double> local_rhs;
          Vector<double> local_pressure_shape_function_integrals;
        };



        template <int dim>
        StokesSystem<dim>::
        StokesSystem (const FiniteElement<dim> &finite_element,
                      const bool                do_pressure_rhs_compatibility_modification)
          :
          StokesPreconditioner<dim> (finite_element),
          local_rhs (finite_element.dofs_per_cell),
          local_pressure_shape_function_integrals (do_pressure_rhs_compatibility_modification ?
                                                   finite_element.dofs_per_cell
                                                   :
                                                   0)
        {}



        template <int dim>
        StokesSystem<dim>::
        StokesSystem (const StokesSystem<dim> &data)
          :
          StokesPreconditioner<dim> (data),
          local_rhs (data.local_rhs),
          local_pressure_shape_function_integrals (data.local_pressure_shape_function_integrals.size())
        {}



        template <int dim>
        struct AdvectionSystem
        {
          /**
           * Constructor.
           * @param finite_element The element that describes the field for which we
           *    are trying to assemble a linear system. <b>Not</b> the global finite
           *    element.
           */
          AdvectionSystem (const FiniteElement<dim> &finite_element);
          AdvectionSystem (const AdvectionSystem &data);

          /**
           * Local contributions to the global matrix and right hand side
           * that correspond only to the variables listed in local_dof_indices
           */
          FullMatrix<double>          local_matrix;
          Vector<double>              local_rhs;

          /**
           * Indices of those degrees of freedom that actually correspond
           * to the temperature or compositional field. since this structure
           * is used to represent just contributions to the advection
           * systems, there will be no contributions to other parts of the
           * system and consequently, we do not need to list here indices
           * that correspond to velocity or pressure degrees (or, in fact
           * any other variable outside the block we are currently considering)
           */
          std::vector<types::global_dof_index>   local_dof_indices;
        };



        template <int dim>
        AdvectionSystem<dim>::
        AdvectionSystem (const FiniteElement<dim> &finite_element)
          :
          local_matrix (finite_element.dofs_per_cell,
                        finite_element.dofs_per_cell),
          local_rhs (finite_element.dofs_per_cell),
          local_dof_indices (finite_element.dofs_per_cell)
        {}



        template <int dim>
        AdvectionSystem<dim>::
        AdvectionSystem (const AdvectionSystem &data)
          :
          local_matrix (data.local_matrix),
          local_rhs (data.local_rhs),
          local_dof_indices (data.local_dof_indices)
        {}

      }
    }



    template <class T>
    inline
    T
    bdf2_extrapolate (const bool use_bdf_scheme,
                      const double old_time_step,
                      const double time_step,
                      const T &old_data,
                      const T &new_data)
    {
      return (use_bdf_scheme) ?
             (new_data * (1 + time_step/old_time_step)
              - old_data * time_step/old_time_step)
             : new_data;
    }
  }


  /**
   * Compute the variation in the entropy needed in the definition of the
   * artificial viscosity used to stabilize the composition/temperature/porosity
   * equation.
   */
  template <int dim>
  double
  Simulator<dim>::get_entropy_variation (const double average_field,
                                         const AdvectionField &advection_field) const
  {
    // only do this if we really need entropy
    // variation. otherwise return something that's obviously
    // nonsensical
    if (parameters.stabilization_alpha != 2)
      return std::numeric_limits<double>::quiet_NaN();

    // record maximal entropy on Gauss quadrature
    // points
    const QGauss<dim> quadrature_formula (parameters.temperature_degree+1);
    const unsigned int n_q_points = quadrature_formula.size();

    const FEValuesExtractors::Scalar field
      = (advection_field.is_temperature()
         ?
         introspection.extractors.temperature
         :
         (advection_field.is_porosity()
          ?
          introspection.extractors.porosity
          :
          introspection.extractors.compositional_fields[advection_field.compositional_variable]
         )
        );

    FEValues<dim> fe_values (finite_element, quadrature_formula,
                             update_values | update_JxW_values);
    std::vector<double> old_field_values(n_q_points);
    std::vector<double> old_old_field_values(n_q_points);

    double min_entropy = std::numeric_limits<double>::max(),
           max_entropy = -std::numeric_limits<double>::max(),
           area = 0,
           entropy_integrated = 0;

    // loop over all locally owned cells and evaluate the entropy
    // at all quadrature points. keep a running tally of the
    // integral over the entropy as well as the area and the
    // maximal and minimal entropy
    typename DoFHandler<dim>::active_cell_iterator
    cell = dof_handler.begin_active(),
    endc = dof_handler.end();
    for (; cell!=endc; ++cell)
      if (cell->is_locally_owned())
        {
          fe_values.reinit (cell);
          fe_values[field].get_function_values (old_solution,
                                                old_field_values);
          fe_values[field].get_function_values (old_old_solution,
                                                old_old_field_values);
          for (unsigned int q=0; q<n_q_points; ++q)
            {
              const double T = (old_field_values[q] +
                                old_old_field_values[q]) / 2;
              const double entropy = ((T-average_field) *
                                      (T-average_field));

              min_entropy = std::min (min_entropy, entropy);
              max_entropy = std::max (max_entropy, entropy);

              area += fe_values.JxW(q);
              entropy_integrated += fe_values.JxW(q) * entropy;
            }
        }

    // do MPI data exchange: we need to sum over
    // the two integrals (area,
    // entropy_integrated), and get the extrema
    // for maximum and minimum. combine
    // MPI_Allreduce for two values since that is
    // an expensive operation
    const double local_for_sum[2] = { entropy_integrated, area },
                                    local_for_max[2] = { -min_entropy, max_entropy };
    double global_for_sum[2], global_for_max[2];

    Utilities::MPI::sum (local_for_sum, mpi_communicator, global_for_sum);
    Utilities::MPI::max (local_for_max, mpi_communicator, global_for_max);

    const double average_entropy = global_for_sum[0] / global_for_sum[1];

    // return the maximal deviation of the entropy everywhere from the
    // average value
    return std::max(global_for_max[1] - average_entropy,
                    average_entropy - (-global_for_max[0]));
  }

  template <int dim>
  void
  Simulator<dim>::
  compute_advection_system_residual(internal::Assembly::Scratch::AdvectionSystem<dim> &scratch,
                                    const double                        average_field,
                                    const AdvectionField               &advection_field,
                                    double                             &max_residual,
                                    double                             &max_velocity,
                                    double                             &max_density,
                                    double                             &max_specific_heat) const
  {
    const unsigned int n_q_points = scratch.old_field_values->size();

    for (unsigned int q=0; q < n_q_points; ++q)
      {
        const Tensor<1,dim> u = (scratch.old_velocity_values[q] +
                                 scratch.old_old_velocity_values[q]) / 2;

        const double dField_dt = ((*scratch.old_field_values)[q] - (*scratch.old_old_field_values)[q])
                                 / old_time_step;
        const double u_grad_field = u * (scratch.old_field_grads[q] +
                                         scratch.old_old_field_grads[q]) / 2;

        const double density              = ((advection_field.is_temperature())
                                             ? scratch.explicit_material_model_outputs.densities[q] : 1.0);
        const double conductivity = ((advection_field.is_temperature()) ? scratch.explicit_material_model_outputs.thermal_conductivities[q] : 0.0);
        const double c_P                  = ((advection_field.is_temperature()) ? scratch.explicit_material_model_outputs.specific_heat[q] : 1.0);
        const double k_Delta_field = conductivity
                                     * (scratch.old_field_laplacians[q] +
                                        scratch.old_old_field_laplacians[q]) / 2;

        const double field = ((*scratch.old_field_values)[q] + (*scratch.old_old_field_values)[q]) / 2;

        const double gamma
          = compute_heating_term(scratch,
                                 scratch.explicit_material_model_inputs,
                                 scratch.explicit_material_model_outputs,
                                 advection_field,
                                 q);
        double residual
          = std::abs(density * c_P * (dField_dt + u_grad_field) - k_Delta_field - gamma);

        if (parameters.stabilization_alpha == 2)
          residual *= std::abs(field - average_field);

        max_residual = std::max      (residual,        max_residual);
        max_velocity = std::max      (std::sqrt (u*u), max_velocity);
        max_density  = std::max      (density,         max_density);
        max_specific_heat = std::max (c_P,   max_specific_heat);
      }
  }


  template <int dim>
  double
  Simulator<dim>::
  compute_viscosity (internal::Assembly::Scratch::AdvectionSystem<dim> &scratch,
                     const double                        global_u_infty,
                     const double                        global_field_variation,
                     const double                        average_field,
                     const double                        global_entropy_variation,
                     const double                        cell_diameter,
                     const AdvectionField               &advection_field) const
  {
    if (std::abs(global_u_infty) < 1e-50
        || std::abs(global_entropy_variation) < 1e-50
        || std::abs(global_field_variation) < 1e-50)
      return 5e-3 * cell_diameter;

    double max_residual = 0;
    double max_velocity = 0;
    double max_density = 0;
    double max_specific_heat = 0;

    compute_advection_system_residual(scratch,
                                      average_field,
                                      advection_field,
                                      max_residual,
                                      max_velocity,
                                      max_density,
                                      max_specific_heat);

    const double max_viscosity = parameters.stabilization_beta *
                                 max_density *
                                 max_specific_heat *
                                 max_velocity * cell_diameter;
    if (timestep_number <= 1)
      // we don't have sensible timesteps during the first two iterations
      return max_viscosity;
    else
      {
        Assert (old_time_step > 0, ExcInternalError());

        double entropy_viscosity;
        if (parameters.stabilization_alpha == 2)
          entropy_viscosity = (parameters.stabilization_c_R *
                               cell_diameter * cell_diameter *
                               max_residual /
                               global_entropy_variation);
        else
          entropy_viscosity = (parameters.stabilization_c_R *
                               cell_diameter * global_Omega_diameter *
                               max_velocity * max_residual /
                               (global_u_infty * global_field_variation));


        return std::min (max_viscosity, entropy_viscosity);
      }
  }

  template <int dim>
  void
  Simulator<dim>::
  get_artificial_viscosity (Vector<float> &viscosity_per_cell) const
  {
    Assert(viscosity_per_cell.size()==triangulation.n_active_cells(), ExcInternalError());

    viscosity_per_cell = 0.0;

    // this function computes the artificial viscosity for the temperature
    // equation only. create an object that signifies this.
    const AdvectionField torc = AdvectionField::temperature_field;
    const std::pair<double,double>
<<<<<<< HEAD
        global_field_range = get_extrapolated_advection_field_range (torc);
=======
    global_field_range = get_extrapolated_temperature_or_composition_range (torc);
>>>>>>> c49030f5
    double global_entropy_variation = get_entropy_variation ((global_field_range.first +
                                                              global_field_range.second) / 2,
                                                             torc);
    double global_max_velocity = get_maximal_velocity(old_solution);


    internal::Assembly::Scratch::
<<<<<<< HEAD
             AdvectionSystem<dim> scratch (finite_element,
                                   finite_element.base_element(introspection.block_indices.temperature),
                                   mapping,
                                   QGauss<dim>(parameters.temperature_degree
                                               +
                                               (parameters.stokes_velocity_degree+1)/2),
                                   parameters.n_compositional_fields,
                                   parameters.include_melt_transport);
=======
    AdvectionSystem<dim> scratch (finite_element,
                                  finite_element.base_element(introspection.block_indices.temperature),
                                  mapping,
                                  QGauss<dim>(parameters.temperature_degree
                                              +
                                              (parameters.stokes_velocity_degree+1)/2),
                                  parameters.n_compositional_fields);
>>>>>>> c49030f5

    typename DoFHandler<dim>::active_cell_iterator cell = dof_handler.begin_active();
    for (unsigned int cellidx=0; cellidx<triangulation.n_active_cells(); ++cellidx, ++cell)
      {
        if (!cell->is_locally_owned())
          {
            viscosity_per_cell[cellidx]=-1;
            continue;
          }

        const bool use_bdf2_scheme = (timestep_number > 1);

        const unsigned int n_q_points    = scratch.finite_element_values.n_quadrature_points;

        // also have the number of dofs that correspond just to the element for
        // the system we are currently trying to assemble
        const unsigned int advection_dofs_per_cell = scratch.phi_field.size();

        Assert (advection_dofs_per_cell < scratch.finite_element_values.get_fe().dofs_per_cell, ExcInternalError());
        Assert (scratch.grad_phi_field.size() == advection_dofs_per_cell, ExcInternalError());
        Assert (scratch.phi_field.size() == advection_dofs_per_cell, ExcInternalError());

        const unsigned int solution_component
          = introspection.component_indices.temperature;

        const FEValuesExtractors::Scalar solution_field
          = introspection.extractors.temperature;

        scratch.finite_element_values.reinit (cell);

        // get all dof indices on the current cell, then extract those
        // that correspond to the solution_field we are interested in
        cell->get_dof_indices (scratch.local_dof_indices);

        // initialize all of the scratch fields for further down
        scratch.finite_element_values[introspection.extractors.temperature].get_function_values (old_solution,
            scratch.old_temperature_values);
        scratch.finite_element_values[introspection.extractors.temperature].get_function_values (old_old_solution,
            scratch.old_old_temperature_values);

        scratch.finite_element_values[introspection.extractors.velocities].get_function_symmetric_gradients (old_solution,
            scratch.old_strain_rates);
        scratch.finite_element_values[introspection.extractors.velocities].get_function_symmetric_gradients (old_old_solution,
            scratch.old_old_strain_rates);

        scratch.finite_element_values[introspection.extractors.pressure].get_function_values (old_solution,
            scratch.old_pressure);
        scratch.finite_element_values[introspection.extractors.pressure].get_function_values (old_old_solution,
            scratch.old_old_pressure);

        for (unsigned int c=0; c<parameters.n_compositional_fields; ++c)
          {
            scratch.finite_element_values[introspection.extractors.compositional_fields[c]].get_function_values(old_solution,
                scratch.old_composition_values[c]);
            scratch.finite_element_values[introspection.extractors.compositional_fields[c]].get_function_values(old_old_solution,
                scratch.old_old_composition_values[c]);
          }

        scratch.finite_element_values[introspection.extractors.velocities].get_function_values (old_solution,
            scratch.old_velocity_values);
        scratch.finite_element_values[introspection.extractors.velocities].get_function_values (old_old_solution,
            scratch.old_old_velocity_values);
        scratch.finite_element_values[introspection.extractors.velocities].get_function_values(current_linearization_point,
            scratch.current_velocity_values);


        scratch.old_field_values = &scratch.old_temperature_values;
        scratch.old_old_field_values = &scratch.old_old_temperature_values;

        scratch.finite_element_values[solution_field].get_function_gradients (old_solution,
                                                                              scratch.old_field_grads);
        scratch.finite_element_values[solution_field].get_function_gradients (old_old_solution,
                                                                              scratch.old_old_field_grads);

        scratch.finite_element_values[solution_field].get_function_laplacians (old_solution,
                                                                               scratch.old_field_laplacians);
        scratch.finite_element_values[solution_field].get_function_laplacians (old_old_solution,
                                                                               scratch.old_old_field_laplacians);

        compute_material_model_input_values (current_linearization_point,
                                             scratch.finite_element_values,
                                             true,
                                             scratch.material_model_inputs);
        material_model->evaluate(scratch.material_model_inputs,scratch.material_model_outputs);

        for (unsigned int q=0; q<n_q_points; ++q)
          {
            scratch.explicit_material_model_inputs.temperature[q] = (scratch.old_temperature_values[q] + scratch.old_old_temperature_values[q]) / 2;
            scratch.explicit_material_model_inputs.position[q] = scratch.finite_element_values.quadrature_point(q);
            scratch.explicit_material_model_inputs.pressure[q] = (scratch.old_pressure[q] + scratch.old_old_pressure[q]) / 2;
            for (unsigned int c=0; c<parameters.n_compositional_fields; ++c)
              scratch.explicit_material_model_inputs.composition[q][c] = (scratch.old_composition_values[c][q] + scratch.old_old_composition_values[c][q]) / 2;
            scratch.explicit_material_model_inputs.strain_rate[q] = (scratch.old_strain_rates[q] + scratch.old_old_strain_rates[q]) / 2;
          }
        material_model->evaluate(scratch.explicit_material_model_inputs,scratch.explicit_material_model_outputs);

        viscosity_per_cell[cellidx] = compute_viscosity(scratch,
                                                        global_max_velocity,
                                                        global_field_range.second - global_field_range.first,
                                                        0.5 * (global_field_range.second + global_field_range.first),
                                                        global_entropy_variation,
                                                        cell->diameter(),
                                                        torc);
      }


  }



  template <int dim>
  void
  Simulator<dim>::
  compute_material_model_input_values (const LinearAlgebra::BlockVector                    &input_solution,
                                       const FEValues<dim>                                         &input_finite_element_values,
                                       const bool                                                   compute_strainrate,
                                       typename MaterialModel::Interface<dim>::MaterialModelInputs &material_model_inputs) const
  {
    const unsigned int n_q_points = material_model_inputs.temperature.size();

    material_model_inputs.position = input_finite_element_values.get_quadrature_points();

    input_finite_element_values[introspection.extractors.temperature].get_function_values (input_solution,
        material_model_inputs.temperature);
    input_finite_element_values[introspection.extractors.pressure].get_function_values(input_solution,
        material_model_inputs.pressure);

    // only the viscosity in the material can depend on the strain_rate
    // if this is not needed, we can save some time here. By setting the
    // length of the strain_rate vector to 0, we signal to evaluate()
    // that we do not need to access the viscosity.
    if (compute_strainrate)
      input_finite_element_values[introspection.extractors.velocities].get_function_symmetric_gradients(input_solution,
          material_model_inputs.strain_rate);
    else
      material_model_inputs.strain_rate.resize(0);

    // the values of the compositional fields are stored as blockvectors for each field
    // we have to extract them in this structure
    std::vector<std::vector<double> > composition_values (parameters.n_compositional_fields,
                                                          std::vector<double> (n_q_points));

    for (unsigned int c=0; c<parameters.n_compositional_fields; ++c)
      input_finite_element_values[introspection.extractors.compositional_fields[c]].get_function_values(input_solution,
          composition_values[c]);

    // then we copy these values to exchange the inner and outer vector, because for the material
    // model we need a vector with values of all the compositional fields for every quadrature point
    for (unsigned int q=0; q<n_q_points; ++q)
      for (unsigned int c=0; c<parameters.n_compositional_fields; ++c)
        material_model_inputs.composition[q][c] = composition_values[c][q];

    // material models can only depend on porosity if this feature is enabled
    // if this is not needed, we can save some time here. By setting the
    // length of the porosity vector to 0, we signal to evaluate()
    // that we do not need to access the viscosity.
    if (parameters.include_melt_transport)
      input_finite_element_values[introspection.extractors.porosity].get_function_values (input_solution,
          material_model_inputs.porosity);
    else
      material_model_inputs.porosity.resize(0);
  }


  template <int dim>
  void
  Simulator<dim>::
  local_assemble_stokes_preconditioner (const typename DoFHandler<dim>::active_cell_iterator &cell,
                                        internal::Assembly::Scratch::StokesPreconditioner<dim> &scratch,
                                        internal::Assembly::CopyData::StokesPreconditioner<dim> &data)
  {
    const unsigned int   dofs_per_cell   = finite_element.dofs_per_cell;
    const unsigned int   n_q_points      = scratch.finite_element_values.n_quadrature_points;

    scratch.finite_element_values.reinit (cell);

    data.local_matrix = 0;

    compute_material_model_input_values (current_linearization_point,
                                         scratch.finite_element_values,
                                         true,
                                         scratch.material_model_inputs);

    material_model->evaluate(scratch.material_model_inputs,scratch.material_model_outputs);

    for (unsigned int q=0; q<n_q_points; ++q)
      {
        for (unsigned int k=0; k<dofs_per_cell; ++k)
          {
            scratch.grads_phi_u[k] = scratch.finite_element_values[introspection.extractors.velocities].symmetric_gradient(k,q);
            scratch.phi_p[k]       = scratch.finite_element_values[introspection.extractors.pressure].value (k, q);
          }

        const double eta = scratch.material_model_outputs.viscosities[q];

        for (unsigned int i=0; i<dofs_per_cell; ++i)
          for (unsigned int j=0; j<dofs_per_cell; ++j)
            if (finite_element.system_to_component_index(i).first
                ==
                finite_element.system_to_component_index(j).first)
              data.local_matrix(i,j) += (eta *
                                         (scratch.grads_phi_u[i] *
                                          scratch.grads_phi_u[j])
                                         +
                                         (1./eta) *
                                         pressure_scaling *
                                         pressure_scaling *
                                         (scratch.phi_p[i] * scratch.phi_p[j]))
                                        * scratch.finite_element_values.JxW(q);
      }

    cell->get_dof_indices (data.local_dof_indices);
  }



  template <int dim>
  void
  Simulator<dim>::
  copy_local_to_global_stokes_preconditioner (const internal::Assembly::CopyData::StokesPreconditioner<dim> &data)
  {
    current_constraints.distribute_local_to_global (data.local_matrix,
                                                    data.local_dof_indices,
                                                    system_preconditioner_matrix);
  }



  template <int dim>
  void
  Simulator<dim>::assemble_stokes_preconditioner ()
  {
    system_preconditioner_matrix = 0;

    const QGauss<dim> quadrature_formula(parameters.stokes_velocity_degree+1);

    typedef
    FilteredIterator<typename DoFHandler<dim>::active_cell_iterator>
    CellFilter;

    WorkStream::
    run (CellFilter (IteratorFilters::LocallyOwnedCell(),
                     dof_handler.begin_active()),
         CellFilter (IteratorFilters::LocallyOwnedCell(),
                     dof_handler.end()),
         std_cxx1x::bind (&Simulator<dim>::
                          local_assemble_stokes_preconditioner,
                          this,
                          std_cxx1x::_1,
                          std_cxx1x::_2,
                          std_cxx1x::_3),
         std_cxx1x::bind (&Simulator<dim>::
                          copy_local_to_global_stokes_preconditioner,
                          this,
                          std_cxx1x::_1),
         internal::Assembly::Scratch::
         StokesPreconditioner<dim> (finite_element, quadrature_formula,
                                    mapping,
                                    update_JxW_values |
                                    update_values |
                                    update_gradients |
                                    update_quadrature_points,
                                    parameters.n_compositional_fields,
                                    parameters.include_melt_transport),
         internal::Assembly::CopyData::
         StokesPreconditioner<dim> (finite_element));

    system_preconditioner_matrix.compress(VectorOperation::add);
  }



  template <int dim>
  void
  Simulator<dim>::build_stokes_preconditioner ()
  {
    if (rebuild_stokes_preconditioner == false)
      return;

    computing_timer.enter_section ("   Build Stokes preconditioner");
    pcout << "   Rebuilding Stokes preconditioner..." << std::flush;

    // first assemble the raw matrices necessary for the preconditioner
    assemble_stokes_preconditioner ();

    // then extract the other information necessary to build the
    // AMG preconditioners for the A and M blocks
    std::vector<std::vector<bool> > constant_modes;
    DoFTools::extract_constant_modes (dof_handler,
                                      introspection.component_masks.velocities,
                                      constant_modes);

    Mp_preconditioner.reset (new LinearAlgebra::PreconditionILU());
    Amg_preconditioner.reset (new LinearAlgebra::PreconditionAMG());

    LinearAlgebra::PreconditionAMG::AdditionalData Amg_data;
#ifdef USE_PETSC
    Amg_data.symmetric_operator = false;
#else
    Amg_data.constant_modes = constant_modes;
    Amg_data.elliptic = true;
    Amg_data.higher_order_elements = true;
    Amg_data.smoother_sweeps = 2;
    Amg_data.aggregation_threshold = 0.02;
#endif

    Mp_preconditioner->initialize (system_preconditioner_matrix.block(1,1));
    Amg_preconditioner->initialize (system_preconditioner_matrix.block(0,0),
                                    Amg_data);

    rebuild_stokes_preconditioner = false;

    pcout << std::endl;
    computing_timer.exit_section();
  }


  template <int dim>
  void
  Simulator<dim>::
  local_assemble_stokes_system (const typename DoFHandler<dim>::active_cell_iterator &cell,
                                internal::Assembly::Scratch::StokesSystem<dim> &scratch,
                                internal::Assembly::CopyData::StokesSystem<dim> &data)
  {
    const unsigned int dofs_per_cell = scratch.finite_element_values.get_fe().dofs_per_cell;
    const unsigned int n_q_points    = scratch.finite_element_values.n_quadrature_points;
    const bool is_compressible = material_model->is_compressible();

    scratch.finite_element_values.reinit (cell);

    if (rebuild_stokes_matrix)
      data.local_matrix = 0;
    data.local_rhs = 0;
    if (do_pressure_rhs_compatibility_modification)
      data.local_pressure_shape_function_integrals = 0;

    // we only need the strain rates for the viscosity,
    // which we only need when rebuilding the matrix
    compute_material_model_input_values (current_linearization_point,
                                         scratch.finite_element_values,
                                         rebuild_stokes_matrix,
                                         scratch.material_model_inputs);

    material_model->evaluate(scratch.material_model_inputs,scratch.material_model_outputs);

    scratch.finite_element_values[introspection.extractors.velocities].get_function_values(current_linearization_point,
        scratch.velocity_values);

    for (unsigned int q=0; q<n_q_points; ++q)
      {
        for (unsigned int k=0; k<dofs_per_cell; ++k)
          {
            scratch.phi_u[k] = scratch.finite_element_values[introspection.extractors.velocities].value (k,q);
            scratch.phi_p[k] = scratch.finite_element_values[introspection.extractors.pressure].value (k, q);
            if (rebuild_stokes_matrix)
              {
                scratch.grads_phi_u[k] = scratch.finite_element_values[introspection.extractors.velocities].symmetric_gradient(k,q);
                scratch.div_phi_u[k]   = scratch.finite_element_values[introspection.extractors.velocities].divergence (k, q);
              }
          }

        const double eta = (rebuild_stokes_matrix
                            ?
                            scratch.material_model_outputs.viscosities[q]
                            :
                            std::numeric_limits<double>::quiet_NaN());

        const Tensor<1,dim>
        gravity = gravity_model->gravity_vector (scratch.finite_element_values.quadrature_point(q));

        const double compressibility
          = (is_compressible
             ?
             scratch.material_model_outputs.compressibilities[q]
             :
             std::numeric_limits<double>::quiet_NaN() );
        const double density = scratch.material_model_outputs.densities[q];

        if (rebuild_stokes_matrix)
          for (unsigned int i=0; i<dofs_per_cell; ++i)
            for (unsigned int j=0; j<dofs_per_cell; ++j)
              data.local_matrix(i,j) += ( eta * 2.0 * (scratch.grads_phi_u[i] * scratch.grads_phi_u[j])
                                          - (is_compressible
                                             ?
                                             eta * 2.0/3.0 * (scratch.div_phi_u[i] * scratch.div_phi_u[j])
                                             :
                                             0)
                                          - (pressure_scaling *
                                             scratch.div_phi_u[i] * scratch.phi_p[j])
                                          - (pressure_scaling *
                                             scratch.phi_p[i] * scratch.div_phi_u[j]))
                                        * scratch.finite_element_values.JxW(q);

        for (unsigned int i=0; i<dofs_per_cell; ++i)
          data.local_rhs(i) += (
                                 (density * gravity * scratch.phi_u[i])
                                 + (is_compressible
                                    ?
                                    (pressure_scaling *
                                     compressibility * density *
                                     (scratch.velocity_values[q] * gravity) *
                                     scratch.phi_p[i])
                                    :
                                    0)
                               )
                               * scratch.finite_element_values.JxW(q);
        if (do_pressure_rhs_compatibility_modification)
          for (unsigned int i=0; i<dofs_per_cell; ++i)
            data.local_pressure_shape_function_integrals(i) += scratch.phi_p[i] * scratch.finite_element_values.JxW(q);
      }

    cell->get_dof_indices (data.local_dof_indices);
  }



  template <int dim>
  void
  Simulator<dim>::
  copy_local_to_global_stokes_system (const internal::Assembly::CopyData::StokesSystem<dim> &data)
  {
    if (rebuild_stokes_matrix == true)
      current_constraints.distribute_local_to_global (data.local_matrix,
                                                      data.local_rhs,
                                                      data.local_dof_indices,
                                                      system_matrix,
                                                      system_rhs);
    else
      current_constraints.distribute_local_to_global (data.local_rhs,
                                                      data.local_dof_indices,
                                                      system_rhs);

    if (do_pressure_rhs_compatibility_modification)
      current_constraints.distribute_local_to_global (data.local_pressure_shape_function_integrals,
                                                      data.local_dof_indices,
                                                      pressure_shape_function_integrals);
  }



  template <int dim>
  void Simulator<dim>::assemble_stokes_system ()
  {
    computing_timer.enter_section ("   Assemble Stokes system");

    if (rebuild_stokes_matrix == true)
      system_matrix = 0;

    system_rhs = 0;
    if (do_pressure_rhs_compatibility_modification)
      pressure_shape_function_integrals = 0;

    const QGauss<dim> quadrature_formula(parameters.stokes_velocity_degree+1);

    typedef
    FilteredIterator<typename DoFHandler<dim>::active_cell_iterator>
    CellFilter;

    WorkStream::
    run (CellFilter (IteratorFilters::LocallyOwnedCell(),
                     dof_handler.begin_active()),
         CellFilter (IteratorFilters::LocallyOwnedCell(),
                     dof_handler.end()),
         std_cxx1x::bind (&Simulator<dim>::
                          local_assemble_stokes_system,
                          this,
                          std_cxx1x::_1,
                          std_cxx1x::_2,
                          std_cxx1x::_3),
         std_cxx1x::bind (&Simulator<dim>::
                          copy_local_to_global_stokes_system,
                          this,
                          std_cxx1x::_1),
         internal::Assembly::Scratch::
         StokesSystem<dim> (finite_element, mapping, quadrature_formula,
                            (update_values    |
                             update_quadrature_points  |
                             update_JxW_values |
                             (rebuild_stokes_matrix == true
                              ?
                              update_gradients
                              :
                              UpdateFlags(0))),
                            parameters.n_compositional_fields,
                            parameters.include_melt_transport),
         internal::Assembly::CopyData::
         StokesSystem<dim> (finite_element,
                            do_pressure_rhs_compatibility_modification));

    system_matrix.compress(VectorOperation::add);
    system_rhs.compress(VectorOperation::add);

    if (do_pressure_rhs_compatibility_modification)
      pressure_shape_function_integrals.compress(VectorOperation::add);


    // record that we have just rebuilt the matrix
    rebuild_stokes_matrix = false;

    computing_timer.exit_section();
  }

  template <int dim>
  void
  Simulator<dim>::build_advection_preconditioner(const AdvectionField &advection_field,
                                                 std_cxx1x::shared_ptr<aspect::LinearAlgebra::PreconditionILU> &preconditioner)
  {
    switch (advection_field.field_type)
      {
        case AdvectionField::temperature_field:
        {
          computing_timer.enter_section ("   Build temperature preconditioner");

          preconditioner.reset (new LinearAlgebra::PreconditionILU());
          preconditioner->initialize (system_matrix.block(2,2));

          computing_timer.exit_section();

          break;
        }

        case AdvectionField::porosity_field:
        {
          computing_timer.enter_section ("   Build porosity preconditioner");

          const unsigned int block_number
            = 3+parameters.n_compositional_fields;
          preconditioner.reset (new TrilinosWrappers::PreconditionILU());
          preconditioner->initialize (system_matrix.block(block_number,
                                                          block_number));

          computing_timer.exit_section();

          break;
        }

        case AdvectionField::compositional_field:
        {
          computing_timer.enter_section ("   Build composition preconditioner");

          const unsigned int block_number
<<<<<<< HEAD
            = 3+advection_field.compositional_variable;
          preconditioner.reset (new TrilinosWrappers::PreconditionILU());
=======
            = 3+temperature_or_composition.compositional_variable;
          preconditioner.reset (new LinearAlgebra::PreconditionILU());
>>>>>>> c49030f5
          preconditioner->initialize (system_matrix.block(block_number,
                                                          block_number));

          computing_timer.exit_section();

          break;
        }

        default:
          Assert (false, ExcNotImplemented());
      }
  }


  template <int dim>
  double
  Simulator<dim>::compute_heating_term(const internal::Assembly::Scratch::AdvectionSystem<dim>  &scratch,
                                       typename MaterialModel::Interface<dim>::MaterialModelInputs &material_model_inputs,
                                       typename MaterialModel::Interface<dim>::MaterialModelOutputs &material_model_outputs,
                                       const AdvectionField     &advection_field,
                                       const unsigned int q) const
  {

    if (advection_field.field_type == AdvectionField::compositional_field)
      return 0.0;
    else if (advection_field.field_type == AdvectionField::porosity_field)
      return material_model_outputs.melt_production_rate[q];

    const double current_T = material_model_inputs.temperature[q];
    const SymmetricTensor<2,dim> current_strain_rate = material_model_inputs.strain_rate[q];
    const Tensor<1,dim> current_u = scratch.current_velocity_values[q];
    const Tensor<1,dim> current_grad_p = scratch.current_pressure_gradients[q];

    const double alpha                = material_model_outputs.thermal_expansion_coefficients[q];
    const double density              = material_model_outputs.densities[q];
    const double viscosity            = material_model_outputs.viscosities[q];
    const bool is_compressible        = material_model->is_compressible();
    const double compressibility      = (is_compressible
                                         ?
                                         material_model_outputs.compressibilities[q]
                                         :
                                         std::numeric_limits<double>::quiet_NaN() );
    const double entropy_gradient     = material_model_outputs.entropy_derivative_pressure[q];

    const Tensor<1,dim>
    gravity = gravity_model->gravity_vector (scratch.finite_element_values.quadrature_point(q));

    const double gamma
      = (parameters.radiogenic_heating_rate * density
         +
         // add the term 2*eta*(eps - 1/3*(tr eps)1):(eps - 1/3*(tr eps)1)
         //
         // we can multiply this out to obtain
         //   2*eta*(eps:eps - 1/3*(tr eps)^2)
         // and can then use that in the compressible case we have
         //   tr eps = div u
         //          = -1/rho u . grad rho
         // and by the usual approximation we make,
         //   tr eps = -1/rho drho/dp u . grad p
         //          = -1/rho drho/dp rho (u . g)
         //          = - drho/dp (u . g)
         //          = - compressibility rho (u . g)
         // to yield the final form of the term:
         //   2*eta [eps:eps - 1/3 (compressibility * rho * (u.g))^2]
         (parameters.include_shear_heating
          ?
          2 * viscosity *
          current_strain_rate * current_strain_rate
          -
          (is_compressible
           ?
           2./3.*viscosity*std::pow(compressibility * density * (current_u * gravity),
                                    2)
           :
           0)
          :
          0)
         +
         // add the term from adiabatic compression heating
         //   - drho/dT T (u . g)
         // where we use the definition of
         //   alpha = - 1/rho drho/dT
         (parameters.include_adiabatic_heating
          ?
          (current_u * current_grad_p) * alpha * current_T
          :
          0)
         +
         // finally add the right-hand side term from latent heating
         //   DeltaS dLambda/dpi T rho (v . grad p)
         // DeltaS:      change of entropy across phase transition
         // dLambda/dpi: derivative of the phase function
         // pi:          excess pressure (argument of the phase function)
         // formulation modified after Christensen & Yuen, 1985
         (parameters.include_latent_heat
          ?
          current_T * density * entropy_gradient * (current_u * current_grad_p)
          :
          0)
        );

    return gamma;
  }


  template <int dim>
  void Simulator<dim>::
  local_assemble_advection_system (const AdvectionField          &advection_field,
                                   const std::pair<double,double> global_field_range,
                                   const double                   global_max_velocity,
                                   const double                   global_entropy_variation,
                                   const typename DoFHandler<dim>::active_cell_iterator &cell,
                                   internal::Assembly::Scratch::AdvectionSystem<dim> &scratch,
                                   internal::Assembly::CopyData::AdvectionSystem<dim> &data)
  {
    const bool use_bdf2_scheme = (timestep_number > 1);

    const unsigned int n_q_points    = scratch.finite_element_values.n_quadrature_points;

    // also have the number of dofs that correspond just to the element for
    // the system we are currently trying to assemble
    const unsigned int advection_dofs_per_cell = data.local_dof_indices.size();

    Assert (advection_dofs_per_cell < scratch.finite_element_values.get_fe().dofs_per_cell, ExcInternalError());
    Assert (scratch.grad_phi_field.size() == advection_dofs_per_cell, ExcInternalError());
    Assert (scratch.phi_field.size() == advection_dofs_per_cell, ExcInternalError());

    const unsigned int solution_component
<<<<<<< HEAD
    = (advection_field.is_temperature()
        ?
        introspection.component_indices.temperature
        :
        (
         advection_field.is_porosity()
         ?
         introspection.component_indices.porosity
         :
         introspection.component_indices.compositional_fields[advection_field.compositional_variable]
        )
       );
=======
      = (temperature_or_composition.is_temperature()
         ?
         introspection.component_indices.temperature
         :
         introspection.component_indices.compositional_fields[temperature_or_composition.compositional_variable]
        );
>>>>>>> c49030f5

    const FEValuesExtractors::Scalar solution_field
      = (advection_field.is_temperature()
         ?
         introspection.extractors.temperature
         :
         (
          advection_field.is_porosity()
          ?
          introspection.extractors.porosity
          :
          introspection.extractors.compositional_fields[advection_field.compositional_variable]
         )
        );

    scratch.finite_element_values.reinit (cell);

    // get all dof indices on the current cell, then extract those
    // that correspond to the solution_field we are interested in
    cell->get_dof_indices (scratch.local_dof_indices);
    for (unsigned int i=0; i<advection_dofs_per_cell; ++i)
      data.local_dof_indices[i] = scratch.local_dof_indices[scratch.finite_element_values.get_fe().component_to_system_index(solution_component, i)];

    data.local_matrix = 0;
    data.local_rhs = 0;

    if (advection_field.is_temperature())
      {
        scratch.finite_element_values[introspection.extractors.temperature].get_function_values (old_solution,
            scratch.old_temperature_values);
        scratch.finite_element_values[introspection.extractors.temperature].get_function_values (old_old_solution,
            scratch.old_old_temperature_values);

        scratch.finite_element_values[introspection.extractors.velocities].get_function_symmetric_gradients (old_solution,
            scratch.old_strain_rates);
        scratch.finite_element_values[introspection.extractors.velocities].get_function_symmetric_gradients (old_old_solution,
            scratch.old_old_strain_rates);

        scratch.finite_element_values[introspection.extractors.pressure].get_function_values (old_solution,
            scratch.old_pressure);
        scratch.finite_element_values[introspection.extractors.pressure].get_function_values (old_old_solution,
            scratch.old_old_pressure);

        scratch.finite_element_values[introspection.extractors.pressure].get_function_gradients (old_solution,
            scratch.old_pressure_gradients);
        scratch.finite_element_values[introspection.extractors.pressure].get_function_gradients (old_old_solution,
            scratch.old_old_pressure_gradients);
        scratch.finite_element_values[introspection.extractors.pressure].get_function_gradients (current_linearization_point,
            scratch.current_pressure_gradients);

        for (unsigned int c=0; c<parameters.n_compositional_fields; ++c)
          {
            scratch.finite_element_values[introspection.extractors.compositional_fields[c]].get_function_values(old_solution,
                scratch.old_composition_values[c]);
            scratch.finite_element_values[introspection.extractors.compositional_fields[c]].get_function_values(old_old_solution,
                scratch.old_old_composition_values[c]);
          }
      }
    else if (advection_field.is_porosity())
    {
        scratch.finite_element_values[introspection.extractors.porosity].get_function_values (old_solution,
            scratch.old_porosity_values);
        scratch.finite_element_values[introspection.extractors.porosity].get_function_values (old_old_solution,
            scratch.old_old_porosity_values);
    }
    else
      {
        scratch.finite_element_values[introspection.extractors.compositional_fields[advection_field.compositional_variable]].get_function_values(old_solution,
            scratch.old_composition_values[advection_field.compositional_variable]);
        scratch.finite_element_values[introspection.extractors.compositional_fields[advection_field.compositional_variable]].get_function_values(old_old_solution,
            scratch.old_old_composition_values[advection_field.compositional_variable]);
      }

    scratch.finite_element_values[introspection.extractors.velocities].get_function_values (old_solution,
        scratch.old_velocity_values);
    scratch.finite_element_values[introspection.extractors.velocities].get_function_values (old_old_solution,
        scratch.old_old_velocity_values);
    scratch.finite_element_values[introspection.extractors.velocities].get_function_values(current_linearization_point,
        scratch.current_velocity_values);


    scratch.old_field_values = ((advection_field.is_temperature())
    		                    ?
    		                    &scratch.old_temperature_values
    		                    :
    		                    ((advection_field.is_porosity())
    		                     ?
    		                     &scratch.old_porosity_values
    		                     :
    		                     &scratch.old_composition_values[advection_field.compositional_variable]));
    scratch.old_old_field_values = ((advection_field.is_temperature())
    		                        ?
    		                        &scratch.old_old_temperature_values
    		                        :
    		                        ((advection_field.is_porosity())
    		                         ?
    		                         &scratch.old_old_porosity_values
    		                         :
    		                         &scratch.old_old_composition_values[advection_field.compositional_variable]));

    scratch.finite_element_values[solution_field].get_function_gradients (old_solution,
                                                                          scratch.old_field_grads);
    scratch.finite_element_values[solution_field].get_function_gradients (old_old_solution,
                                                                          scratch.old_old_field_grads);

    scratch.finite_element_values[solution_field].get_function_laplacians (old_solution,
                                                                           scratch.old_field_laplacians);
    scratch.finite_element_values[solution_field].get_function_laplacians (old_old_solution,
                                                                           scratch.old_old_field_laplacians);

    if (advection_field.is_temperature())
      {
        compute_material_model_input_values (current_linearization_point,
                                             scratch.finite_element_values,
                                             true,
                                             scratch.material_model_inputs);
        material_model->evaluate(scratch.material_model_inputs,scratch.material_model_outputs);

        for (unsigned int q=0; q<n_q_points; ++q)
          {
            scratch.explicit_material_model_inputs.temperature[q] = (scratch.old_temperature_values[q] + scratch.old_old_temperature_values[q]) / 2;
            scratch.explicit_material_model_inputs.position[q] = scratch.finite_element_values.quadrature_point(q);
            scratch.explicit_material_model_inputs.pressure[q] = (scratch.old_pressure[q] + scratch.old_old_pressure[q]) / 2;
            for (unsigned int c=0; c<parameters.n_compositional_fields; ++c)
              scratch.explicit_material_model_inputs.composition[q][c] = (scratch.old_composition_values[c][q] + scratch.old_old_composition_values[c][q]) / 2;
            scratch.explicit_material_model_inputs.strain_rate[q] = (scratch.old_strain_rates[q] + scratch.old_old_strain_rates[q]) / 2;
          }
        material_model->evaluate(scratch.explicit_material_model_inputs,scratch.explicit_material_model_outputs);
      }
    else
      {
        compute_material_model_input_values (old_solution,
                                             scratch.finite_element_values,
                                             true,
                                             scratch.material_model_inputs);
        material_model->evaluate(scratch.material_model_inputs,scratch.material_model_outputs);
      }

    // TODO: Compute artificial viscosity once per timestep instead of each time
    // temperature system is assembled (as this might happen more than once per
    // timestep for iterative solvers)
    const double nu
      = compute_viscosity (scratch,
                           global_max_velocity,
                           global_field_range.second - global_field_range.first,
                           0.5 * (global_field_range.second + global_field_range.first),
                           global_entropy_variation,
                           cell->diameter(),
<<<<<<< HEAD
                           advection_field);
=======
                           temperature_or_composition);
    Assert (nu >= 0, ExcMessage ("The artificial viscosity needs to be a non-negative quantity."));
>>>>>>> c49030f5

    for (unsigned int q=0; q<n_q_points; ++q)
      {
        // precompute the values of shape functions and their gradients.
        // We only need to look up values of shape functions if they
        // belong to 'our' component. They are zero otherwise anyway.
        // Note that we later only look at the values that we do set here.
        for (unsigned int k=0; k<advection_dofs_per_cell; ++k)
          {
            scratch.grad_phi_field[k] = scratch.finite_element_values[solution_field].gradient (scratch.finite_element_values.get_fe().component_to_system_index(solution_component, k),q);
            scratch.phi_field[k]      = scratch.finite_element_values[solution_field].value (scratch.finite_element_values.get_fe().component_to_system_index(solution_component, k), q);
          }

        const double density_c_P              =
          ((advection_field.is_temperature())
           ?
           scratch.material_model_outputs.densities[q] *
           scratch.material_model_outputs.specific_heat[q]
           :
<<<<<<< HEAD
           ((advection_field.is_porosity())
        	?
        	1.0 //scratch.material_model_outputs.densities[q]
            :
            1.0));
=======
           1.0);
        Assert (density_c_P >= 0, ExcMessage ("The product of density and c_P needs to be a non-negative quantity."));

>>>>>>> c49030f5
        const double conductivity =
          ((advection_field.is_temperature())
           ?
           scratch.material_model_outputs.thermal_conductivities[q]
           :
           0.0);
        const double latent_heat_LHS =
<<<<<<< HEAD
          (parameters.include_latent_heat && advection_field.is_temperature())
=======
          ((parameters.include_latent_heat && temperature_or_composition.is_temperature())
>>>>>>> c49030f5
           ?
           - scratch.material_model_outputs.densities[q] *
           scratch.material_model_inputs.temperature[q] *
           scratch.material_model_outputs.entropy_derivative_temperature[q]
           :
           0.0);
        Assert (density_c_P + latent_heat_LHS >= 0,
                ExcMessage ("The sum of density times c_P and the latent heat contribution "
                            "to the left hand side needs to be a non-negative quantity."));
        const double gamma = compute_heating_term(scratch,
                                                  scratch.material_model_inputs,
                                                  scratch.material_model_outputs,
                                                  advection_field,
                                                  q);
        const double reaction_term =
          ((advection_field.is_temperature() || advection_field.is_porosity())
           ?
           0.0
           :
           scratch.material_model_outputs.reaction_terms[q][advection_field.compositional_variable]);

        const double field_term_for_rhs
          = (use_bdf2_scheme ?
             ((*scratch.old_field_values)[q] *
              (1 + time_step/old_time_step)
              -
              (*scratch.old_old_field_values)[q] *
              (time_step * time_step) /
              (old_time_step * (time_step + old_time_step)))
             :
             (*scratch.old_field_values)[q])
            *
            (density_c_P + latent_heat_LHS);

        AssertThrow(density_c_P + latent_heat_LHS, ExcMessage("mass matrix must be positive"));

        const Tensor<1,dim> current_u = scratch.current_velocity_values[q];
        const double factor = (use_bdf2_scheme)? ((2*time_step + old_time_step) /
                                                  (time_step + old_time_step)) : 1.0;

        // do the actual assembly. note that we only need to loop over the advection
        // shape functions because these are the only contributions we compute here
        for (unsigned int i=0; i<advection_dofs_per_cell; ++i)
          {
            data.local_rhs(i)
            += (field_term_for_rhs * scratch.phi_field[i]
                + time_step *
                gamma
                * scratch.phi_field[i]
                + reaction_term
                * scratch.phi_field[i])
               *
               scratch.finite_element_values.JxW(q);

            for (unsigned int j=0; j<advection_dofs_per_cell; ++j)
              {
                data.local_matrix(i,j)
                += (
                     (time_step * (conductivity + nu)
                      * (scratch.grad_phi_field[i] * scratch.grad_phi_field[j]))
                     + ((time_step * (current_u * scratch.grad_phi_field[j] * scratch.phi_field[i]))
                        + (factor * scratch.phi_field[i] * scratch.phi_field[j])) *
                     (density_c_P + latent_heat_LHS)
                   )
                   * scratch.finite_element_values.JxW(q);
              }
          }
      }
  }

  template <int dim>
  void
  Simulator<dim>::
  copy_local_to_global_advection_system (const internal::Assembly::CopyData::AdvectionSystem<dim> &data)
  {
    // copy entries into the global matrix. note that these local contributions
    // only correspond to the advection dofs, as assembled above
    current_constraints.distribute_local_to_global (data.local_matrix,
                                                    data.local_rhs,
                                                    data.local_dof_indices,
                                                    system_matrix,
                                                    system_rhs);
  }



  template <int dim>
  void Simulator<dim>::assemble_advection_system (const AdvectionField &advection_field)
  {
    if (advection_field.is_temperature())
      {
        computing_timer.enter_section ("   Assemble temperature system");
        system_matrix.block (2,2) = 0;
      }
    else if (advection_field.is_porosity())
    {
      computing_timer.enter_section ("   Assemble porosity system");
      system_matrix.block (3+parameters.n_compositional_fields,
    		               3+parameters.n_compositional_fields) = 0;
    }
    else
      {
        computing_timer.enter_section ("   Assemble composition system");
        system_matrix.block(3+advection_field.compositional_variable,
                            3+advection_field.compositional_variable) = 0;
      }
    system_rhs = 0;

    const std::pair<double,double>
    global_field_range = get_extrapolated_advection_field_range (advection_field);

    typedef
    FilteredIterator<typename DoFHandler<dim>::active_cell_iterator>
    CellFilter;

    WorkStream::
    run (CellFilter (IteratorFilters::LocallyOwnedCell(),
                     dof_handler.begin_active()),
         CellFilter (IteratorFilters::LocallyOwnedCell(),
                     dof_handler.end()),
         std_cxx1x::bind (&Simulator<dim>::
                          local_assemble_advection_system,
                          this,
                          advection_field,
                          global_field_range,
                          get_maximal_velocity(old_solution),
                          // use the mid-value of the advected field instead of the
                          // integral mean. results are not very
                          // sensitive to this and this is far simpler
                          get_entropy_variation ((global_field_range.first +
                                                  global_field_range.second) / 2,
                                                 advection_field),
                          std_cxx1x::_1,
                          std_cxx1x::_2,
                          std_cxx1x::_3),
         std_cxx1x::bind (&Simulator<dim>::
                          copy_local_to_global_advection_system,
                          this,
                          std_cxx1x::_1),

         // we have to assemble the term u.grad phi_i * phi_j, which is
         // of total polynomial degree
         //   stokes_deg + 2*temp_deg -1
         // (or similar for comp_deg). this suggests using a Gauss
         // quadrature formula of order
         //   temp_deg + stokes_deg/2
         // rounded up. do so. (note that x/2 rounded up
         // equals (x+1)/2 using integer division.)
         //
         // (note: we need to get at the advection element in
         // use for the scratch and copy objects below. the
         // base element for the compositional fields exists
         // only once, with multiplicity, so only query
         // introspection.block_indices.compositional_fields[0]
         // instead of subscripting with the correct compositional
         // field index.)
         internal::Assembly::Scratch::
         AdvectionSystem<dim> (finite_element,
<<<<<<< HEAD
                               finite_element.base_element(advection_field.is_temperature()
                                                           ?
                                                           introspection.block_indices.temperature
                                                           :
                                                           (advection_field.is_porosity()
                                                        	?
                                                        	introspection.block_indices.porosity
                                                        	:
                                                            introspection.block_indices.compositional_fields[0])),
=======
                               finite_element.base_element(temperature_or_composition.base_element(introspection)),
>>>>>>> c49030f5
                               mapping,
                               QGauss<dim>((advection_field.is_temperature()
                                            ?
                                            parameters.temperature_degree
                                            :
                                            (advection_field.is_porosity()
                                             ?
                                             parameters.porosity_degree
                                             :
                                             parameters.composition_degree))
                                           +
                                           (parameters.stokes_velocity_degree+1)/2),
                               parameters.n_compositional_fields,
                               parameters.include_melt_transport),
         internal::Assembly::CopyData::
<<<<<<< HEAD
         AdvectionSystem<dim> (finite_element.base_element(advection_field.is_temperature()
                                                    ?
                                                    introspection.block_indices.temperature
                                                    :
                                                    (advection_field.is_porosity()
                                                     ?
                                                     introspection.block_indices.porosity
                                                     :
                                                     introspection.block_indices.compositional_fields[0]))));
=======
         AdvectionSystem<dim> (finite_element.base_element(temperature_or_composition.base_element(introspection))));
>>>>>>> c49030f5

    system_matrix.compress(VectorOperation::add);
    system_rhs.compress(VectorOperation::add);

    computing_timer.exit_section();
  }
}



// explicit instantiation of the functions we implement in this file
namespace aspect
{
#define INSTANTIATE(dim) \
  template void Simulator<dim>::local_assemble_stokes_preconditioner ( \
                                                                       const DoFHandler<dim>::active_cell_iterator &cell, \
                                                                       internal::Assembly::Scratch::StokesPreconditioner<dim> &scratch, \
                                                                       internal::Assembly::CopyData::StokesPreconditioner<dim> &data); \
  template void Simulator<dim>::copy_local_to_global_stokes_preconditioner ( \
                                                                             const internal::Assembly::CopyData::StokesPreconditioner<dim> &data); \
  template void Simulator<dim>::assemble_stokes_preconditioner (); \
  template void Simulator<dim>::build_stokes_preconditioner (); \
  template void Simulator<dim>::local_assemble_stokes_system ( \
                                                               const DoFHandler<dim>::active_cell_iterator &cell, \
                                                               internal::Assembly::Scratch::StokesSystem<dim>  &scratch, \
                                                               internal::Assembly::CopyData::StokesSystem<dim> &data); \
  template void Simulator<dim>::copy_local_to_global_stokes_system ( \
                                                                     const internal::Assembly::CopyData::StokesSystem<dim> &data); \
  template void Simulator<dim>::assemble_stokes_system (); \
  template void Simulator<dim>::get_artificial_viscosity (Vector<float> &viscosity_per_cell) const; \
  template void Simulator<dim>::build_advection_preconditioner (const AdvectionField &, \
                                                                std_cxx1x::shared_ptr<aspect::LinearAlgebra::PreconditionILU> &preconditioner); \
  template void Simulator<dim>::local_assemble_advection_system ( \
                                                                  const AdvectionField     &advection_field, \
                                                                  const std::pair<double,double> global_field_range, \
                                                                  const double                   global_max_velocity, \
                                                                  const double                   global_entropy_variation, \
                                                                  const DoFHandler<dim>::active_cell_iterator &cell, \
                                                                  internal::Assembly::Scratch::AdvectionSystem<dim>  &scratch, \
                                                                  internal::Assembly::CopyData::AdvectionSystem<dim> &data); \
  template void Simulator<dim>::copy_local_to_global_advection_system ( \
                                                                        const internal::Assembly::CopyData::AdvectionSystem<dim> &data); \
<<<<<<< HEAD
  template void Simulator<dim>::assemble_advection_system (const AdvectionField     &advection_field); \

=======
  template void Simulator<dim>::assemble_advection_system (const TemperatureOrComposition     &temperature_or_composition); \
   
>>>>>>> c49030f5


  ASPECT_INSTANTIATE(INSTANTIATE)
}<|MERGE_RESOLUTION|>--- conflicted
+++ resolved
@@ -747,11 +747,7 @@
     // equation only. create an object that signifies this.
     const AdvectionField torc = AdvectionField::temperature_field;
     const std::pair<double,double>
-<<<<<<< HEAD
-        global_field_range = get_extrapolated_advection_field_range (torc);
-=======
-    global_field_range = get_extrapolated_temperature_or_composition_range (torc);
->>>>>>> c49030f5
+    global_field_range = get_extrapolated_advection_field_range (torc);
     double global_entropy_variation = get_entropy_variation ((global_field_range.first +
                                                               global_field_range.second) / 2,
                                                              torc);
@@ -759,24 +755,14 @@
 
 
     internal::Assembly::Scratch::
-<<<<<<< HEAD
-             AdvectionSystem<dim> scratch (finite_element,
-                                   finite_element.base_element(introspection.block_indices.temperature),
-                                   mapping,
-                                   QGauss<dim>(parameters.temperature_degree
-                                               +
-                                               (parameters.stokes_velocity_degree+1)/2),
-                                   parameters.n_compositional_fields,
-                                   parameters.include_melt_transport);
-=======
     AdvectionSystem<dim> scratch (finite_element,
                                   finite_element.base_element(introspection.block_indices.temperature),
                                   mapping,
                                   QGauss<dim>(parameters.temperature_degree
                                               +
                                               (parameters.stokes_velocity_degree+1)/2),
-                                  parameters.n_compositional_fields);
->>>>>>> c49030f5
+                                  parameters.n_compositional_fields,
+                                  parameters.include_melt_transport);
 
     typename DoFHandler<dim>::active_cell_iterator cell = dof_handler.begin_active();
     for (unsigned int cellidx=0; cellidx<triangulation.n_active_cells(); ++cellidx, ++cell)
@@ -1318,13 +1304,8 @@
           computing_timer.enter_section ("   Build composition preconditioner");
 
           const unsigned int block_number
-<<<<<<< HEAD
             = 3+advection_field.compositional_variable;
-          preconditioner.reset (new TrilinosWrappers::PreconditionILU());
-=======
-            = 3+temperature_or_composition.compositional_variable;
           preconditioner.reset (new LinearAlgebra::PreconditionILU());
->>>>>>> c49030f5
           preconditioner->initialize (system_matrix.block(block_number,
                                                           block_number));
 
@@ -1453,11 +1434,10 @@
     Assert (scratch.phi_field.size() == advection_dofs_per_cell, ExcInternalError());
 
     const unsigned int solution_component
-<<<<<<< HEAD
     = (advection_field.is_temperature()
-        ?
-        introspection.component_indices.temperature
-        :
+         ?
+         introspection.component_indices.temperature
+         :
         (
          advection_field.is_porosity()
          ?
@@ -1465,15 +1445,7 @@
          :
          introspection.component_indices.compositional_fields[advection_field.compositional_variable]
         )
-       );
-=======
-      = (temperature_or_composition.is_temperature()
-         ?
-         introspection.component_indices.temperature
-         :
-         introspection.component_indices.compositional_fields[temperature_or_composition.compositional_variable]
         );
->>>>>>> c49030f5
 
     const FEValuesExtractors::Scalar solution_field
       = (advection_field.is_temperature()
@@ -1622,12 +1594,8 @@
                            0.5 * (global_field_range.second + global_field_range.first),
                            global_entropy_variation,
                            cell->diameter(),
-<<<<<<< HEAD
                            advection_field);
-=======
-                           temperature_or_composition);
     Assert (nu >= 0, ExcMessage ("The artificial viscosity needs to be a non-negative quantity."));
->>>>>>> c49030f5
 
     for (unsigned int q=0; q<n_q_points; ++q)
       {
@@ -1647,17 +1615,13 @@
            scratch.material_model_outputs.densities[q] *
            scratch.material_model_outputs.specific_heat[q]
            :
-<<<<<<< HEAD
            ((advection_field.is_porosity())
         	?
         	1.0 //scratch.material_model_outputs.densities[q]
             :
             1.0));
-=======
-           1.0);
         Assert (density_c_P >= 0, ExcMessage ("The product of density and c_P needs to be a non-negative quantity."));
 
->>>>>>> c49030f5
         const double conductivity =
           ((advection_field.is_temperature())
            ?
@@ -1665,11 +1629,7 @@
            :
            0.0);
         const double latent_heat_LHS =
-<<<<<<< HEAD
-          (parameters.include_latent_heat && advection_field.is_temperature())
-=======
-          ((parameters.include_latent_heat && temperature_or_composition.is_temperature())
->>>>>>> c49030f5
+          ((parameters.include_latent_heat && advection_field.is_temperature())
            ?
            - scratch.material_model_outputs.densities[q] *
            scratch.material_model_inputs.temperature[q] *
@@ -1828,19 +1788,7 @@
          // field index.)
          internal::Assembly::Scratch::
          AdvectionSystem<dim> (finite_element,
-<<<<<<< HEAD
-                               finite_element.base_element(advection_field.is_temperature()
-                                                           ?
-                                                           introspection.block_indices.temperature
-                                                           :
-                                                           (advection_field.is_porosity()
-                                                        	?
-                                                        	introspection.block_indices.porosity
-                                                        	:
-                                                            introspection.block_indices.compositional_fields[0])),
-=======
-                               finite_element.base_element(temperature_or_composition.base_element(introspection)),
->>>>>>> c49030f5
+                               finite_element.base_element(advection_field.base_element(introspection)),
                                mapping,
                                QGauss<dim>((advection_field.is_temperature()
                                             ?
@@ -1855,20 +1803,8 @@
                                            (parameters.stokes_velocity_degree+1)/2),
                                parameters.n_compositional_fields,
                                parameters.include_melt_transport),
-         internal::Assembly::CopyData::
-<<<<<<< HEAD
-         AdvectionSystem<dim> (finite_element.base_element(advection_field.is_temperature()
-                                                    ?
-                                                    introspection.block_indices.temperature
-                                                    :
-                                                    (advection_field.is_porosity()
-                                                     ?
-                                                     introspection.block_indices.porosity
-                                                     :
-                                                     introspection.block_indices.compositional_fields[0]))));
-=======
-         AdvectionSystem<dim> (finite_element.base_element(temperature_or_composition.base_element(introspection))));
->>>>>>> c49030f5
+         internal::Assembly::CopyData:: //TODO: juliane, add porosity
+         AdvectionSystem<dim> (finite_element.base_element(advection_field.base_element(introspection))));
 
     system_matrix.compress(VectorOperation::add);
     system_rhs.compress(VectorOperation::add);
@@ -1911,13 +1847,8 @@
                                                                   internal::Assembly::CopyData::AdvectionSystem<dim> &data); \
   template void Simulator<dim>::copy_local_to_global_advection_system ( \
                                                                         const internal::Assembly::CopyData::AdvectionSystem<dim> &data); \
-<<<<<<< HEAD
   template void Simulator<dim>::assemble_advection_system (const AdvectionField     &advection_field); \
-
-=======
-  template void Simulator<dim>::assemble_advection_system (const TemperatureOrComposition     &temperature_or_composition); \
    
->>>>>>> c49030f5
 
 
   ASPECT_INSTANTIATE(INSTANTIATE)
