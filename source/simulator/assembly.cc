--- conflicted
+++ resolved
@@ -1516,11 +1516,7 @@
         const double latent_heat_LHS =
           (parameters.include_latent_heat && temperature_or_composition.is_temperature())
            ?
-<<<<<<< HEAD
            - scratch.material_model_outputs.densities[q] *
-=======
-           scratch.material_model_outputs.densities[q] *
->>>>>>> 34102e9e
            scratch.material_model_inputs.temperature[q] *
            scratch.material_model_outputs.entropy_derivative_temperature[q]
            :
