--- conflicted
+++ resolved
@@ -1111,7 +1111,6 @@
     Table<2,DoFTools::Coupling> coupling (introspection.n_components,
                                           introspection.n_components);
 
-<<<<<<< HEAD
     const typename Introspection<dim>::ComponentIndices &x
       = introspection.component_indices;
 
@@ -1131,11 +1130,9 @@
 
     for (unsigned int c=0; c<parameters.n_compositional_fields; ++c)
       coupling[x.compositional_fields[c]][x.compositional_fields[c]] = DoFTools::always;
-    LinearAlgebra::BlockCompressedSparsityPattern sp;
-
-=======
+
     LinearAlgebra::BlockDynamicSparsityPattern sp;
->>>>>>> 510c2c2c
+
 #ifdef ASPECT_USE_PETSC
     sp.reinit (introspection.index_sets.system_relevant_partitioning);
 #else
