--- conflicted
+++ resolved
@@ -32,10 +32,9 @@
 {
   namespace internal
   {
-<<<<<<< HEAD
 
     /**
-     * return pair with @p n_components and a filled ComponentIndices structure.
+     * Return pair with @p n_components and a filled ComponentIndices structure.
      */
     template <int dim>
     std::pair<unsigned int, typename Introspection<dim>::ComponentIndices>
@@ -94,45 +93,6 @@
           block += split;
       }
       b.pressure = block++;
-=======
-
-    /**
-     * Return pair with @p n_components and a filled ComponentIndices structure.
-     */
-    template <int dim>
-    std::pair<unsigned int, typename Introspection<dim>::ComponentIndices>
-    setup_component_indices (const unsigned int n_compositional_fields)
-    {
-      typename Introspection<dim>::ComponentIndices ci;
-      unsigned int comp = 0;
-
-      for (unsigned int i=0; i<dim; ++i)
-        ci.velocities[i] = comp++;
-      ci.pressure = comp++;
-      ci.temperature = comp++;
-      for (unsigned int i=0; i<n_compositional_fields; ++i)
-        ci.compositional_fields.push_back(comp++);
-      return std::make_pair(comp, ci);
-    }
-
-    /**
-     * Return pair with @p n_blocks and a filled BlockIndices structure.
-     */
-    template <int dim>
-    std::pair<unsigned int, typename Introspection<dim>::BlockIndices>
-    setup_blocks (const unsigned int n_compositional_fields,
-                  const bool use_direct_solver)
-    {
-      typename Introspection<dim>::BlockIndices b;
-
-      unsigned int split = (use_direct_solver)?0:1;
-      unsigned int block = 0;
-
-      b.velocities = block;
-      block += split;
-      b.pressure = block++;
-
->>>>>>> 85192b1a
       b.temperature = block++;
       for (unsigned int i=0; i<n_compositional_fields; ++i)
         b.compositional_fields.push_back(block++);
@@ -152,9 +112,8 @@
       std::vector<unsigned int> multiplicities;
 
       unsigned int base_element = 0;
-<<<<<<< HEAD
       if (parameters.include_melt_transport)
-        {
+    {
           // u
           fes.push_back(new FE_Q<dim>(parameters.stokes_velocity_degree));
           multiplicities.push_back(dim);
@@ -181,8 +140,7 @@
           multiplicities.push_back(dim);
           bes.fluid_velocities = base_element++;
 
-
-        }
+}
       else
       {
           // u
@@ -213,61 +171,18 @@
       Assert(base_element == multiplicities.size(), ExcInternalError());
 
       return std_cxx11::make_tuple(bes, fes, multiplicities);
-    }
-
-  }
-=======
-
-      // u
-      fes.push_back(new FE_Q<dim>(parameters.stokes_velocity_degree));
-      multiplicities.push_back(dim);
-      bes.velocities = base_element++;
-
-      // p
-      if (parameters.use_locally_conservative_discretization)
-        fes.push_back(new FE_DGP<dim>(parameters.stokes_velocity_degree-1));
-      else
-        fes.push_back(new FE_Q<dim>(parameters.stokes_velocity_degree-1));
-      multiplicities.push_back(1);
-      bes.pressure = base_element++;
-
-      // T
-      fes.push_back(new FE_Q<dim>(parameters.temperature_degree));
-      multiplicities.push_back(1);
-      bes.temperature = base_element++;
->>>>>>> 85192b1a
+
 
       // compositions:
       fes.push_back(new FE_Q<dim>(parameters.composition_degree));
       multiplicities.push_back(parameters.n_compositional_fields);
       bes.compositional_fields = base_element++;
 
-<<<<<<< HEAD
-
-  template <int dim>
-  Introspection<dim>::Introspection(const Parameters<dim> &parameters)
-    :
-    n_components (internal::setup_component_indices<dim>(parameters.names_of_compositional_fields.size(), parameters.include_melt_transport).first),
-    component_indices (internal::setup_component_indices<dim>(parameters.names_of_compositional_fields.size(), parameters.include_melt_transport).second),
-    n_blocks (internal::setup_blocks<dim>(parameters.names_of_compositional_fields.size(), parameters.include_melt_transport, parameters.use_direct_stokes_solver).first),
-    block_indices (internal::setup_blocks<dim>(parameters.names_of_compositional_fields.size(), parameters.include_melt_transport, parameters.use_direct_stokes_solver).second),
-    extractors (component_indices, n_components),
-    base_elements (std_cxx1x::get<0>(internal::setup_fes<dim>(parameters))),
-    system_dofs_per_block (n_blocks),
-    composition_names(parameters.names_of_compositional_fields),
-    fes (std_cxx1x::get<1>(internal::setup_fes<dim>(parameters))),
-    multiplicities (std_cxx1x::get<2>(internal::setup_fes<dim>(parameters)))
-  {
-=======
       Assert(base_element == fes.size(), ExcInternalError());
       Assert(base_element == multiplicities.size(), ExcInternalError());
->>>>>>> 85192b1a
-
       return std_cxx11::make_tuple(bes, fes, multiplicities);
     }
 
-<<<<<<< HEAD
-=======
     /**
      * Construct mapping from component to block indices.
      */
@@ -275,89 +190,61 @@
     std::vector<unsigned int>
     setup_component_to_blocks (const typename Introspection<dim>::ComponentIndices &component_indices,
                                const typename Introspection<dim>::BlockIndices &block_indices,
-                               const unsigned int n_components)
-    {
-      std::vector<unsigned int> components_to_blocks;
-      const unsigned int n_compositional_fields = component_indices.compositional_fields.size();
-
-      components_to_blocks.resize(n_components, dealii::numbers::invalid_unsigned_int);
-      for (unsigned int d=0; d<dim; ++d)
-        components_to_blocks[component_indices.velocities[d]] = block_indices.velocities;
-      components_to_blocks[component_indices.pressure] = block_indices.pressure;
-      components_to_blocks[component_indices.temperature] = block_indices.temperature;
-      for (unsigned int c=0; c<n_compositional_fields; ++c)
-        components_to_blocks[component_indices.compositional_fields[c]] = block_indices.compositional_fields[c];
+                               const unsigned int n_components,
+                               const bool include_melt_transport)
+    {
+        std::vector<unsigned int> components_to_blocks;
+        const unsigned int n_compositional_fields = component_indices.compositional_fields.size();
+
+        // components_to_blocks
+        components_to_blocks.resize(n_components, dealii::numbers::invalid_unsigned_int);
+
+        for (unsigned int d=0; d<dim; ++d)
+            components_to_blocks[component_indices.velocities[d]] = block_indices.velocities;
+        components_to_blocks[component_indices.pressure] = block_indices.pressure;
+        components_to_blocks[component_indices.temperature] = block_indices.temperature;
+        for (unsigned int c=0; c<n_compositional_fields; ++c)
+            components_to_blocks[component_indices.compositional_fields[c]] = block_indices.compositional_fields[c];
+
+        if (include_melt_transport)
+        {
+            for (unsigned int d=0; d<dim; ++d)
+                components_to_blocks[component_indices.fluid_velocities[d]] = block_indices.fluid_velocities;
+            components_to_blocks[component_indices.fluid_pressure] = block_indices.fluid_pressure;
+            components_to_blocks[component_indices.compaction_pressure] = block_indices.compaction_pressure;
+        }
 
 #ifdef DEBUG
-      // check we assigned all components
-      for (unsigned int c=0; c<n_components; ++c)
-        Assert(components_to_blocks[c]!=dealii::numbers::invalid_unsigned_int, ExcInternalError());
+        // check we assigned all components
+        for (unsigned int c=0; c<n_components; ++c)
+            Assert(components_to_blocks[c]!=dealii::numbers::invalid_unsigned_int, ExcInternalError());
 #endif
 
-      return components_to_blocks;
-    }
-  }
->>>>>>> 85192b1a
-
-    // components_to_blocks
-    components_to_blocks.resize(n_components, dealii::numbers::invalid_unsigned_int);
-    for (unsigned int d=0; d<dim; ++d)
-      components_to_blocks[component_indices.velocities[d]] = block_indices.velocities;
-    components_to_blocks[component_indices.pressure] = block_indices.pressure;
-    components_to_blocks[component_indices.temperature] = block_indices.temperature;
-    for (unsigned int c=0; c<parameters.n_compositional_fields; ++c)
-      components_to_blocks[component_indices.compositional_fields[c]] = block_indices.compositional_fields[c];
-
-<<<<<<< HEAD
-    if (parameters.include_melt_transport)
-      {
-        for (unsigned int d=0; d<dim; ++d)
-          components_to_blocks[component_indices.fluid_velocities[d]] = block_indices.fluid_velocities;
-        components_to_blocks[component_indices.fluid_pressure] = block_indices.fluid_pressure;
-        components_to_blocks[component_indices.compaction_pressure] = block_indices.compaction_pressure;
-      }
-
-#ifdef DEBUG
-    // check we assigned all components
-    for (unsigned int c=0; c<n_components; ++c)
-      Assert(components_to_blocks[c]!=dealii::numbers::invalid_unsigned_int, ExcInternalError());
-#endif
-=======
+        return components_to_blocks;
+    }
+  }
 
   template <int dim>
   Introspection<dim>::Introspection(const Parameters<dim> &parameters)
-    :
-    n_components (internal::setup_component_indices<dim>(parameters.names_of_compositional_fields.size()).first),
-    component_indices (internal::setup_component_indices<dim>(parameters.names_of_compositional_fields.size()).second),
-    n_blocks (internal::setup_blocks<dim>(parameters.names_of_compositional_fields.size(), parameters.use_direct_stokes_solver).first),
-    block_indices (internal::setup_blocks<dim>(parameters.names_of_compositional_fields.size(), parameters.use_direct_stokes_solver).second),
+      :
+    n_components (internal::setup_component_indices<dim>(parameters.names_of_compositional_fields.size(), parameters.include_melt_transport).first),
+    component_indices (internal::setup_component_indices<dim>(parameters.names_of_compositional_fields.size(), parameters.include_melt_transport).second),
+    n_blocks (internal::setup_blocks<dim>(parameters.names_of_compositional_fields.size(), parameters.include_melt_transport, parameters.use_direct_stokes_solver).first),
+    block_indices (internal::setup_blocks<dim>(parameters.names_of_compositional_fields.size(), parameters.include_melt_transport, parameters.use_direct_stokes_solver).second),
     extractors (component_indices),
     base_elements (std_cxx1x::get<0>(internal::setup_fes<dim>(parameters))),
-    components_to_blocks (internal::setup_component_to_blocks<dim>(component_indices, block_indices, n_components)),
+    components_to_blocks (internal::setup_component_to_blocks<dim>(component_indices, block_indices, n_components, parameters.include_melt_transport)),
     system_dofs_per_block (n_blocks),
     composition_names(parameters.names_of_compositional_fields),
     fes (std_cxx1x::get<1>(internal::setup_fes<dim>(parameters))),
     multiplicities (std_cxx1x::get<2>(internal::setup_fes<dim>(parameters)))
-  {
->>>>>>> 85192b1a
-  }
-
+  {}
 
   template <int dim>
   Introspection<dim>::~Introspection ()
   {
-<<<<<<< HEAD
-    for (unsigned int i=0; i<fes.size(); ++i)
-      delete fes[i];
-    fes.clear();
-  }
-
-
-
-=======
     free_finite_element_data();
   }
-
 
   template <int dim>
   void Introspection<dim>::free_finite_element_data ()
@@ -367,7 +254,6 @@
     fes.clear();
     multiplicities.clear();
   }
->>>>>>> 85192b1a
 
   namespace
   {
@@ -382,9 +268,7 @@
   }
 
   template <int dim>
-<<<<<<< HEAD
-  Introspection<dim>::Extractors::Extractors (const Introspection<dim>::ComponentIndices &component_indices,
-                                              const unsigned int n_compositional_fields)
+  Introspection<dim>::Extractors::Extractors (const Introspection<dim>::ComponentIndices &component_indices)
     :
     velocities (component_indices.velocities[0]),
     pressure (component_indices.pressure),
@@ -394,16 +278,6 @@
     temperature (component_indices.temperature),
     compositional_fields (make_extractor_sequence (component_indices.compositional_fields))
   {}
-=======
-  Introspection<dim>::Extractors::Extractors (const Introspection<dim>::ComponentIndices &component_indices)
-    :
-    velocities (component_indices.velocities[0]),
-    pressure (component_indices.pressure),
-    temperature (component_indices.temperature),
-    compositional_fields (make_extractor_sequence (component_indices.compositional_fields))
-  {}
-
->>>>>>> 85192b1a
 
   template <int dim>
   unsigned int
@@ -442,29 +316,19 @@
 
   template <int dim>
   const std::vector<const FiniteElement<dim> *> &
-<<<<<<< HEAD
-  Introspection<dim>::get_fes()
-  {
-=======
   Introspection<dim>::get_fes() const
   {
     Assert(fes.size()>0,
            ExcMessage("Error: finite element spaces are only available during construction."));
->>>>>>> 85192b1a
     return fes;
   }
 
   template <int dim>
   const std::vector<unsigned int> &
-<<<<<<< HEAD
-  Introspection<dim>::get_multiplicities()
-  {
-=======
   Introspection<dim>::get_multiplicities() const
   {
     Assert(multiplicities.size()>0,
            ExcMessage("Error: finite element multiplicities are only available during construction."));
->>>>>>> 85192b1a
     return multiplicities;
   }
 
