--- conflicted
+++ resolved
@@ -214,17 +214,10 @@
 	   introspection.component_indices.pressure;
 	
         VectorTools::interpolate (mapping, dof_handler,
-<<<<<<< HEAD
-                                  VectorFunctionFromScalarFunctionObject<dim> (std_cxx1x::bind (&AdiabaticConditions::Interface<dim>::pressure,
-                                                                               std_cxx1x::cref (*adiabatic_conditions),
-                                                                               std_cxx1x::_1),
-                                                                               pressure_comp,
-=======
                                   VectorFunctionFromScalarFunctionObject<dim> (std_cxx11::bind (&AdiabaticConditions::Interface<dim>::pressure,
                                                                                std_cxx11::cref (*adiabatic_conditions),
                                                                                std_cxx11::_1),
-                                                                               introspection.component_indices.pressure,
->>>>>>> 85192b1a
+                                                                               pressure_comp,
                                                                                introspection.n_components),
                                   system_tmp);
 
