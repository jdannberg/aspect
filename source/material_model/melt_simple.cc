/*
  Copyright (C) 2011 - 2014 by the authors of the ASPECT code.

  This file is part of ASPECT.

  ASPECT is free software; you can redistribute it and/or modify
  it under the terms of the GNU General Public License as published by
  the Free Software Foundation; either version 2, or (at your option)
  any later version.

  ASPECT is distributed in the hope that it will be useful,
  but WITHOUT ANY WARRANTY; without even the implied warranty of
  MERCHANTABILITY or FITNESS FOR A PARTICULAR PURPOSE.  See the
  GNU General Public License for more details.

  You should have received a copy of the GNU General Public License
  along with ASPECT; see the file doc/COPYING.  If not see
  <http://www.gnu.org/licenses/>.
*/


#include <aspect/material_model/melt_simple.h>
#include <deal.II/base/parameter_handler.h>
#include <deal.II/numerics/fe_field_function.h>

using namespace dealii;

namespace aspect
{
  namespace MaterialModel
  {
    template <int dim>
    double
    MeltSimple<dim>::
    reference_viscosity () const
    {
      return eta_0 / 100.0;
    }

    template <int dim>
    double
    MeltSimple<dim>::
    reference_density () const
    {
      return reference_rho_s;
    }

    template <int dim>
    bool
    MeltSimple<dim>::
    viscosity_depends_on (const NonlinearDependence::Dependence dependence) const
    {
      if ((dependence & NonlinearDependence::compositional_fields) != NonlinearDependence::none)
        return true;
      else
        return false;
    }


    template <int dim>
    bool
    MeltSimple<dim>::
    density_depends_on (const NonlinearDependence::Dependence dependence) const
    {
      if ((dependence & NonlinearDependence::temperature) != NonlinearDependence::none)
        return true;
      else if ((dependence & NonlinearDependence::pressure) != NonlinearDependence::none)
        return ((compressibility != 0) || (melt_compressibility != 0));
      else
        return false;
    }

    template <int dim>
    bool
    MeltSimple<dim>::
    compressibility_depends_on (const NonlinearDependence::Dependence) const
    {
      return false;
    }

    template <int dim>
    bool
    MeltSimple<dim>::
    specific_heat_depends_on (const NonlinearDependence::Dependence) const
    {
      return false;
    }

    template <int dim>
    bool
    MeltSimple<dim>::
    thermal_conductivity_depends_on (const NonlinearDependence::Dependence dependence) const
    {
      return false;
    }


    template <int dim>
    bool
    MeltSimple<dim>::
    is_compressible () const
    {
      return model_is_compressible;
    }

    template <int dim>
    double
    MeltSimple<dim>::
    melt_fraction (const double temperature,
                   const double pressure) const
    {
      // anhydrous melting of peridotite after Katz, 2003
      const double T_solidus  = A1 + 273.15
      		                + A2 * pressure
      		                + A3 * pressure * pressure;
      const double T_lherz_liquidus = B1 + 273.15
      		                      + B2 * pressure
      		                      + B3 * pressure * pressure;
      const double T_liquidus = C1 + 273.15
      		                + C2 * pressure
      		                + C3 * pressure * pressure;

      // melt fraction for peridotite with clinopyroxene
      double peridotite_melt_fraction;
      if (temperature < T_solidus || pressure > 1.3e10)
        peridotite_melt_fraction = 0.0;
      else if (temperature > T_lherz_liquidus)
        peridotite_melt_fraction = 1.0;
      else
        peridotite_melt_fraction = std::pow((temperature - T_solidus) / (T_lherz_liquidus - T_solidus),beta);

      // melt fraction after melting of all clinopyroxene
      const double R_cpx = r1 + r2 * pressure;
      const double F_max = M_cpx / R_cpx;

      if(peridotite_melt_fraction > F_max && temperature < T_liquidus)
      {
        const double T_max = std::pow(F_max,1/beta) * (T_lherz_liquidus - T_solidus) + T_solidus;
        peridotite_melt_fraction = F_max + (1 - F_max) * pow((temperature - T_max) / (T_liquidus - T_max),beta);
      }
      return peridotite_melt_fraction;
    }


    template <int dim>
    double
    MeltSimple<dim>::
    entropy_change (const double temperature,
                    const double pressure,
                    const double maximum_melt_fraction,
                    const NonlinearDependence::Dependence dependence) const
    {
      double entropy_gradient = 0.0;

      // calculate latent heat of melting
      // we need the change of melt fraction in dependence of pressure and temperature

      // for peridotite after Katz, 2003
      const double T_solidus        = A1 + 273.15
                                      + A2 * pressure
                                      + A3 * pressure * pressure;
      const double T_lherz_liquidus = B1 + 273.15
                                      + B2 * pressure
                                      + B3 * pressure * pressure;
      const double T_liquidus       = C1 + 273.15
                                      + C2 * pressure
                                      + C3 * pressure * pressure;

      const double dT_solidus_dp        = A2 + 2 * A3 * pressure;
      const double dT_lherz_liquidus_dp = B2 + 2 * B3 * pressure;
      const double dT_liquidus_dp       = C2 + 2 * C3 * pressure;

      if (temperature > T_solidus && temperature < T_liquidus && pressure < 1.3e10)
        {
          // melt fraction when clinopyroxene is still present
          double melt_fraction_derivative_temperature
            = beta * pow((temperature - T_solidus)/(T_lherz_liquidus - T_solidus),beta-1)
              / (T_lherz_liquidus - T_solidus);

          double melt_fraction_derivative_pressure
            = beta * pow((temperature - T_solidus)/(T_lherz_liquidus - T_solidus),beta-1)
              * (dT_solidus_dp * (temperature - T_lherz_liquidus)
                 + dT_lherz_liquidus_dp * (T_solidus - temperature))
              / pow(T_lherz_liquidus - T_solidus,2);

          // melt fraction after melting of all clinopyroxene
          const double R_cpx = r1 + r2 * pressure;
          const double F_max = M_cpx / R_cpx;

          if (melt_fraction(temperature, pressure) > F_max)
            {
              const double T_max = std::pow(F_max,1.0/beta) * (T_lherz_liquidus - T_solidus) + T_solidus;
              const double dF_max_dp = - M_cpx * std::pow(r1 + r2 * pressure,-2) * r2;
              const double dT_max_dp = dT_solidus_dp
                                       + 1.0/beta * std::pow(F_max,1.0/beta - 1.0) * dF_max_dp * (T_lherz_liquidus - T_solidus)
                                       + std::pow(F_max,1.0/beta) * (dT_lherz_liquidus_dp - dT_solidus_dp);

              melt_fraction_derivative_temperature
                = (1.0 - F_max) * beta * std::pow((temperature - T_max)/(T_liquidus - T_max),beta-1)
                  / (T_liquidus - T_max);

              melt_fraction_derivative_pressure
                = dF_max_dp
                  - dF_max_dp * std::pow((temperature - T_max)/(T_liquidus - T_max),beta)
                  + (1.0 - F_max) * beta * std::pow((temperature - T_max)/(T_liquidus - T_max),beta-1)
                  * (dT_max_dp * (T_max - T_liquidus) - (dT_liquidus_dp - dT_max_dp) * (temperature - T_max)) / std::pow(T_liquidus - T_max, 2);
            }

          double melt_fraction_derivative = 0;
          if (dependence == NonlinearDependence::temperature)
            melt_fraction_derivative = melt_fraction_derivative_temperature;
          else if (dependence == NonlinearDependence::pressure)
            melt_fraction_derivative = melt_fraction_derivative_pressure;
          else
            AssertThrow(false, ExcMessage("not implemented"));

          if (melt_fraction(temperature, pressure) >= maximum_melt_fraction)
            entropy_gradient = melt_fraction_derivative * peridotite_melting_entropy_change;
        }
      return entropy_gradient;
    }


    template <int dim>
    void
    MeltSimple<dim>::
    evaluate(const typename Interface<dim>::MaterialModelInputs &in, typename Interface<dim>::MaterialModelOutputs &out) const
    {
      std::vector<double> maximum_melt_fractions(in.position.size());
      std::vector<double> old_porosity(in.position.size());

      // we want to get the peridotite field from the old solution here,
      // because it tells us how much of the material was already molten
<<<<<<< HEAD
      if(this->include_melt_transport() && in.cell != this->get_dof_handler().end()
                                        && this->get_timestep_number() > 0)
=======
      if(this->include_melt_transport() && in.cell)
>>>>>>> 24436619
        {
          // Prepare the field function
          Functions::FEFieldFunction<dim, DoFHandler<dim>, LinearAlgebra::BlockVector>
            fe_value(this->get_dof_handler(), this->get_old_solution(), this->get_mapping());

          // get peridotite and porosity field from the old the solution
          AssertThrow(this->introspection().compositional_name_exists("peridotite"),
                      ExcMessage("Material model Melt simple only works if there is a "
                                 "compositional field called peridotite."));
          AssertThrow(this->introspection().compositional_name_exists("porosity"),
                      ExcMessage("Material model Melt simple with melt transport only "
                                 "works if there is a compositional field called porosity."));
          const unsigned int porosity_idx = this->introspection().compositional_index_for_name("porosity");
          const unsigned int peridotite_idx = this->introspection().compositional_index_for_name("peridotite");

          fe_value.set_active_cell(*in.cell);
          fe_value.value_list(in.position,
                              maximum_melt_fractions,
                              this->introspection().component_indices.compositional_fields[peridotite_idx]);

          fe_value.value_list(in.position,
                              old_porosity,
                              this->introspection().component_indices.compositional_fields[porosity_idx]);
        }

      for (unsigned int i=0;i<in.position.size();++i)
        {
          if (this->include_melt_transport())
            {
              AssertThrow(this->introspection().compositional_name_exists("peridotite"),
                          ExcMessage("Material model Melt simple only works if there is a "
                                     "compositional field called peridotite."));
              AssertThrow(this->introspection().compositional_name_exists("porosity"),
                          ExcMessage("Material model Melt simple with melt transport only "
                                     "works if there is a compositional field called porosity."));
              const unsigned int porosity_idx = this->introspection().compositional_index_for_name("porosity");
              const unsigned int peridotite_idx = this->introspection().compositional_index_for_name("peridotite");

              // calculate the melting rate as difference between the equilibrium melt fraction
              // and the solution of the previous time step
              double melting_rate = melt_fraction(in.temperature[i], this->get_adiabatic_conditions().pressure(in.position[i])) - maximum_melt_fractions[i];

              // remove melt that gets close to the surface
              if(this->get_geometry_model().depth(in.position[i]) < extraction_depth)
                melting_rate = -old_porosity[i] * (in.position[i](1) - (this->get_geometry_model().maximal_depth() - extraction_depth))/extraction_depth;

              // do not allow negative porosity
              if(old_porosity[i] + melting_rate < 0)
                melting_rate = -old_porosity[i];

              for (unsigned int c=0;c<in.composition[i].size();++c)
                {
                  if (c == peridotite_idx && this->get_timestep_number() > 0)
                    out.reaction_terms[i][c] = melting_rate;
                  else if (c == porosity_idx && this->get_timestep_number() > 0)
                    out.reaction_terms[i][c] = melting_rate
                	                       * reference_rho_s  / this->get_timestep();
                  else
                    out.reaction_terms[i][c] = 0.0;
                }

              const double porosity = std::max(in.composition[i][porosity_idx],0.0);
              out.viscosities[i] = eta_0 * exp(- alpha_phi * porosity);
            }
          else
          {
            out.viscosities[i] = eta_0;
            for (unsigned int c=0;c<in.composition[i].size();++c)
              out.reaction_terms[i][c] = 0.0;
          }

          out.entropy_derivative_pressure[i]    = entropy_change (in.temperature[i], in.pressure[i], maximum_melt_fractions[i], NonlinearDependence::pressure);
          out.entropy_derivative_temperature[i] = entropy_change (in.temperature[i], in.pressure[i], maximum_melt_fractions[i], NonlinearDependence::temperature);

          // first, calculate temperature dependence of density
          double temperature_dependence = 1.0;
          if (this->include_adiabatic_heating ())
            {
              // temperature dependence is 1 - alpha * (T - T(adiabatic))
              if (this->get_adiabatic_conditions().is_initialized())
                temperature_dependence -= (in.temperature[i] - this->get_adiabatic_conditions().temperature(in.position[i]))
                                          * thermal_expansivity;
            }
          else
            temperature_dependence -= (in.temperature[i] - reference_T) * thermal_expansivity;

          out.densities[i] = reference_rho_s * temperature_dependence * std::exp(compressibility * (in.pressure[i] - this->get_surface_pressure()));
          out.thermal_expansion_coefficients[i] = thermal_expansivity;
          out.specific_heat[i] = reference_specific_heat;
          out.thermal_conductivities[i] = thermal_conductivity;
          out.compressibilities[i] = compressibility;

          double visc_temperature_dependence = 1.0;
          if (this->include_adiabatic_heating () && this->get_adiabatic_conditions().is_initialized())
            {
              const double delta_temp = in.temperature[i]-this->get_adiabatic_conditions().temperature(in.position[i]);
              visc_temperature_dependence = std::max(std::min(std::exp(-thermal_viscosity_exponent*delta_temp/this->get_adiabatic_conditions().temperature(in.position[i])),1e4),1e-4);
            }
          else
            {
              const double delta_temp = in.temperature[i]-reference_T;
              visc_temperature_dependence = std::max(std::min(std::exp(-thermal_viscosity_exponent*delta_temp/reference_T),1e4),1e-4);
            }
          out.viscosities[i] *= visc_temperature_dependence;
        }
    }

    template <int dim>
    void
    MeltSimple<dim>::
    evaluate_with_melt(const typename MeltInterface<dim>::MaterialModelInputs &in, typename MeltInterface<dim>::MaterialModelOutputs &out) const
    {
      evaluate(in, out);
      const unsigned int porosity_idx = this->introspection().compositional_index_for_name("porosity");

      for (unsigned int i=0;i<in.position.size();++i)
        {
          double porosity = std::max(in.composition[i][porosity_idx],0.0);

          out.fluid_viscosities[i] = eta_f;
          out.permeabilities[i] = reference_permeability * std::pow(porosity,3) * std::pow(1.0-porosity,2);

          // first, calculate temperature dependence of density
          double temperature_dependence = 1.0;
          if (this->include_adiabatic_heating ())
            {
              // temperature dependence is 1 - alpha * (T - T(adiabatic))
              if (this->get_adiabatic_conditions().is_initialized())
                temperature_dependence -= (in.temperature[i] - this->get_adiabatic_conditions().temperature(in.position[i]))
                                          * thermal_expansivity;
            }
          else
            temperature_dependence -= (in.temperature[i] - reference_T) * thermal_expansivity;

          // the fluid compressibility includes two parts, a constant compressibility, and a pressure-dependent one
          // this is a simplified formulation, experimental data are often fit to the Birch-Murnaghan equation of state
          out.fluid_compressibilities[i] = melt_compressibility / (1.0 + in.pressure[i] * melt_bulk_modulus_derivative * melt_compressibility);
          out.fluid_densities[i] = reference_rho_f * std::exp(out.fluid_compressibilities[i] * (in.pressure[i] - this->get_surface_pressure()))
                                   * temperature_dependence;

          const double phi_0 = 0.05;
          porosity = std::max(std::min(porosity,0.995),1e-4);
          out.compaction_viscosities[i] = xi_0 * phi_0 / porosity;

          const double delta_temp = in.temperature[i]-reference_T;
          double visc_temperature_dependence = std::max(std::min(std::exp(-thermal_bulk_viscosity_exponent*delta_temp/reference_T),1e4),1e-4);
          out.compaction_viscosities[i] *= visc_temperature_dependence;
        }
    }



    template <int dim>
    void
    MeltSimple<dim>::declare_parameters (ParameterHandler &prm)
    {
      prm.enter_subsection("Material model");
      {
        prm.enter_subsection("Melt simple");
        {
          prm.declare_entry ("Reference solid density", "3000",
                             Patterns::Double (0),
                             "Reference density of the solid $\\rho_{s,0}$. Units: $kg/m^3$.");
          prm.declare_entry ("Reference melt density", "2500",
                             Patterns::Double (0),
                             "Reference density of the melt/fluid$\\rho_{f,0}$. Units: $kg/m^3$.");
          prm.declare_entry ("Reference temperature", "293",
                             Patterns::Double (0),
                             "The reference temperature $T_0$. The reference temperature is used "
                             "in both the density and viscosity formulas. Units: $K$.");
          prm.declare_entry ("Reference shear viscosity", "5e20",
                             Patterns::Double (0),
                             "The value of the constant viscosity $\\eta_0$ of the solid matrix. "
                             "This viscosity may be modified by both temperature and porosity "
                             "dependencies. Units: $Pa s$.");
          prm.declare_entry ("Reference bulk viscosity", "1e22",
                             Patterns::Double (0),
                             "The value of the constant bulk viscosity $\\xi_0$ of the solid matrix. "
                             "This viscosity may be modified by both temperature and porosity "
                             "dependencies. Units: $Pa s$.");
          prm.declare_entry ("Reference melt viscosity", "10",
                             Patterns::Double (0),
                             "The value of the constant melt viscosity $\\eta_f$. Units: $Pa s$.");
          prm.declare_entry ("Exponential melt weakening factor", "27",
                             Patterns::Double (0),
                             "The porosity dependence of the viscosity. Units: dimensionless.");
          prm.declare_entry ("Thermal viscosity exponent", "0.0",
                             Patterns::Double (0),
                             "The temperature dependence of the shear viscosity. Dimensionless exponent. "
                             "See the general documentation "
                             "of this model for a formula that states the dependence of the "
                             "viscosity on this factor, which is called $\\beta$ there.");
          prm.declare_entry ("Thermal bulk viscosity exponent", "0.0",
                             Patterns::Double (0),
                             "The temperature dependence of the bulk viscosity. Dimensionless exponent. "
                             "See the general documentation "
                             "of this model for a formula that states the dependence of the "
                             "viscosity on this factor, which is called $\\beta$ there.");
          prm.declare_entry ("Thermal conductivity", "4.7",
                             Patterns::Double (0),
                             "The value of the thermal conductivity $k$. "
                             "Units: $W/m/K$.");
          prm.declare_entry ("Reference specific heat", "1250",
                             Patterns::Double (0),
                             "The value of the specific heat $cp$. "
                             "Units: $J/kg/K$.");
          prm.declare_entry ("Thermal expansion coefficient", "2e-5",
                             Patterns::Double (0),
                             "The value of the thermal expansion coefficient $\\beta$. "
                             "Units: $1/K$.");
          prm.declare_entry ("Reference permeability", "1e-8",
                             Patterns::Double(),
                             "Reference permeability of the solid host rock."
                             "Units: $m^2$.");
          prm.declare_entry ("Melt extraction depth", "1000.0",
                             Patterns::Double(0),
                             "Depth above that melt will be extracted from the model, "
                             "which is done by a negative reaction term proportional to the " 
                             "porosity field."
                             "Units: $m$.");
          prm.declare_entry ("Solid compressibility", "0.0",
                             Patterns::Double (0),
                             "The value of the compressibility of the solid matrix. "
                             "Units: $1/Pa$.");
          prm.declare_entry ("Melt compressibility", "0.0",
                             Patterns::Double (0),
                             "The value of the compressibility of the melt. "
                             "Units: $1/Pa$.");
          prm.declare_entry ("Melt bulk modulus derivative", "0.0",
                             Patterns::Double (0),
                             "The value of the pressure derivative of the melt bulk"
                             "modulus. "
                             "Units: None.");
          prm.declare_entry ("Use full compressibility", "false",
                             Patterns::Bool (),
                             "If the compressibility should be used everywhere in the code"
                             "(if true), changing the volume of material when the density changes, "
                             "or only in the momentum conservation and advection equations "
                             "(if false).");
          prm.declare_entry ("A1", "1085.7",
                             Patterns::Double (),
                             "Constant parameter in the quadratic "
                             "function that approximates the solidus "
                             "of peridotite. "
                             "Units: $°C$.");
          prm.declare_entry ("A2", "1.329e-7",
                             Patterns::Double (),
                             "Prefactor of the linear pressure term "
                             "in the quadratic function that approximates "
                             "the solidus of peridotite. "
                             "Units: $°C/Pa$.");
          prm.declare_entry ("A3", "-5.1e-18",
                             Patterns::Double (),
                             "Prefactor of the quadratic pressure term "
                             "in the quadratic function that approximates "
                             "the solidus of peridotite. "
                             "Units: $°C/(Pa^2)$.");
          prm.declare_entry ("B1", "1475.0",
                             Patterns::Double (),
                             "Constant parameter in the quadratic "
                             "function that approximates the lherzolite "
                             "liquidus used for calculating the fraction "
                             "of peridotite-derived melt. "
                             "Units: $°C$.");
          prm.declare_entry ("B2", "8.0e-8",
                             Patterns::Double (),
                             "Prefactor of the linear pressure term "
                             "in the quadratic function that approximates "
                             "the  lherzolite liquidus used for "
                             "calculating the fraction of peridotite-"
                             "derived melt. "
                             "Units: $°C/Pa$.");
          prm.declare_entry ("B3", "-3.2e-18",
                             Patterns::Double (),
                             "Prefactor of the quadratic pressure term "
                             "in the quadratic function that approximates "
                             "the  lherzolite liquidus used for "
                             "calculating the fraction of peridotite-"
                             "derived melt. "
                             "Units: $°C/(Pa^2)$.");
          prm.declare_entry ("C1", "1780.0",
                             Patterns::Double (),
                             "Constant parameter in the quadratic "
                             "function that approximates the liquidus "
                             "of peridotite. "
                             "Units: $°C$.");
          prm.declare_entry ("C2", "4.50e-8",
                             Patterns::Double (),
                             "Prefactor of the linear pressure term "
                             "in the quadratic function that approximates "
                             "the liquidus of peridotite. "
                             "Units: $°C/Pa$.");
          prm.declare_entry ("C3", "-2.0e-18",
                             Patterns::Double (),
                             "Prefactor of the quadratic pressure term "
                             "in the quadratic function that approximates "
                             "the liquidus of peridotite. "
                             "Units: $°C/(Pa^2)$.");
          prm.declare_entry ("r1", "0.5",
                             Patterns::Double (),
                             "Constant in the linear function that "
                             "approximates the clinopyroxene reaction "
                             "coefficient. "
                             "Units: non-dimensional.");
          prm.declare_entry ("r2", "8e-11",
                             Patterns::Double (),
                             "Prefactor of the linear pressure term "
                             "in the linear function that approximates "
                             "the clinopyroxene reaction coefficient. "
                             "Units: $1/Pa$.");
          prm.declare_entry ("beta", "1.5",
                             Patterns::Double (),
                             "Exponent of the melting temperature in "
                             "the melt fraction calculation. "
                             "Units: non-dimensional.");
          prm.declare_entry ("Peridotite melting entropy change", "-300",
                             Patterns::Double (),
                             "The entropy change for the phase transition "
                             "from solid to melt of peridotite. "
                             "Units: $J/(kg K)$.");
          prm.declare_entry ("Mass fraction cpx", "0.15",
                             Patterns::Double (),
                             "Mass fraction of clinopyroxene in the "
                             "peridotite to be molten. "
                             "Units: non-dimensional.");
        }
        prm.leave_subsection();
      }
      prm.leave_subsection();
    }



    template <int dim>
    void
    MeltSimple<dim>::parse_parameters (ParameterHandler &prm)
    {
      prm.enter_subsection("Material model");
      {
        prm.enter_subsection("Melt simple");
        {
          reference_rho_s            = prm.get_double ("Reference solid density");
          reference_rho_f            = prm.get_double ("Reference melt density");
          reference_T                = prm.get_double ("Reference temperature");
          eta_0                      = prm.get_double ("Reference shear viscosity");
          xi_0                       = prm.get_double ("Reference bulk viscosity");
          eta_f                      = prm.get_double ("Reference melt viscosity");
          reference_permeability     = prm.get_double ("Reference permeability");
          thermal_viscosity_exponent = prm.get_double ("Thermal viscosity exponent");
          thermal_bulk_viscosity_exponent = prm.get_double ("Thermal bulk viscosity exponent");
          thermal_conductivity       = prm.get_double ("Thermal conductivity");
          reference_specific_heat    = prm.get_double ("Reference specific heat");
          thermal_expansivity        = prm.get_double ("Thermal expansion coefficient");
          alpha_phi                  = prm.get_double ("Exponential melt weakening factor");
          extraction_depth           = prm.get_double ("Melt extraction depth");
          compressibility            = prm.get_double ("Solid compressibility");
          melt_compressibility       = prm.get_double ("Melt compressibility");
          model_is_compressible      = prm.get_bool ("Use full compressibility");
          melt_bulk_modulus_derivative = prm.get_double ("Melt bulk modulus derivative");

          if (thermal_viscosity_exponent!=0.0 && reference_T == 0.0)
            AssertThrow(false, ExcMessage("Error: Material model Melt simple with Thermal viscosity exponent can not have reference_T=0."));

          A1              = prm.get_double ("A1");
          A2              = prm.get_double ("A2");
          A3              = prm.get_double ("A3");
          B1              = prm.get_double ("B1");
          B2              = prm.get_double ("B2");
          B3              = prm.get_double ("B3");
          C1              = prm.get_double ("C1");
          C2              = prm.get_double ("C2");
          C3              = prm.get_double ("C3");
          r1              = prm.get_double ("r1");
          r2              = prm.get_double ("r2");
          beta            = prm.get_double ("beta");
          peridotite_melting_entropy_change
                          = prm.get_double ("Peridotite melting entropy change");
          M_cpx           = prm.get_double ("Mass fraction cpx");
        }
        prm.leave_subsection();
      }
      prm.leave_subsection();
    }
  }
}

// explicit instantiations
namespace aspect
{
  namespace MaterialModel
  {
    ASPECT_REGISTER_MATERIAL_MODEL(MeltSimple,
                                   "melt simple",
                                   "A material model that implements a simple formulation of the "
                                   "material parameters required for the modelling of melt transport, "
                                   "including a source term for the porosity according to the melting "
                                   "model for dry peridotite of Katz, 2003. ")
  }
}<|MERGE_RESOLUTION|>--- conflicted
+++ resolved
@@ -231,12 +231,8 @@
 
       // we want to get the peridotite field from the old solution here,
       // because it tells us how much of the material was already molten
-<<<<<<< HEAD
-      if(this->include_melt_transport() && in.cell != this->get_dof_handler().end()
+      if(this->include_melt_transport() && in.cell
                                         && this->get_timestep_number() > 0)
-=======
-      if(this->include_melt_transport() && in.cell)
->>>>>>> 24436619
         {
           // Prepare the field function
           Functions::FEFieldFunction<dim, DoFHandler<dim>, LinearAlgebra::BlockVector>
