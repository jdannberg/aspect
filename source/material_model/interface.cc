/*
  Copyright (C) 2011 - 2014 by the authors of the ASPECT code.

  This file is part of ASPECT.

  ASPECT is free software; you can redistribute it and/or modify
  it under the terms of the GNU General Public License as published by
  the Free Software Foundation; either version 2, or (at your option)
  any later version.

  ASPECT is distributed in the hope that it will be useful,
  but WITHOUT ANY WARRANTY; without even the implied warranty of
  MERCHANTABILITY or FITNESS FOR A PARTICULAR PURPOSE.  See the
  GNU General Public License for more details.

  You should have received a copy of the GNU General Public License
  along with ASPECT; see the file doc/COPYING.  If not see
  <http://www.gnu.org/licenses/>.
*/
/*  $Id$  */


#include <aspect/global.h>
#include <aspect/simulator_access.h>
#include <aspect/material_model/interface.h>
#include <deal.II/base/exceptions.h>
#include <deal.II/base/std_cxx1x/tuple.h>

#include <list>


namespace aspect
{
  namespace MaterialModel
  {
    namespace NonlinearDependence
    {
      bool
      identifies_single_variable(const Dependence dependence)
      {
        return ((dependence == temperature)
                ||
                (dependence == pressure)
                ||
                (dependence == strain_rate)
                ||
                (dependence == compositional_fields)
                ||
                (dependence == porosity));
      }

    }

    template <int dim>
    Interface<dim>::~Interface ()
    {}

    template <int dim>
    void
    Interface<dim>::initialize ()
    {}

    template <int dim>
    void
    Interface<dim>::update ()
    {}



    template <int dim>
    double
    Interface<dim>::reference_thermal_expansion_coefficient () const
    {
      Assert(false, ExcMessage("Implement individual functions or evaluate() in material model."));
      return 1.0;
    }


<<<<<<< HEAD


    template <int dim>
    double
    Interface<dim>::thermal_diffusivity (const double temperature,
                                         const double pressure,
                                         const std::vector<double> &compositional_fields,
                                         const Point<dim> &position) const
    {
      //TODO: surely this could be done in a more efficient way?
      //      we could move this to helper_functions.compute_thermal_diffusivity()?

      typename MaterialModel::Interface<dim>::MaterialModelInputs in(1, compositional_fields.size(), false/*this->include_melt_transport()*/);
      typename MaterialModel::Interface<dim>::MaterialModelOutputs out(1, compositional_fields.size());

      in.position[0] = position;
      in.temperature[0] = temperature;
      in.pressure[0] = pressure;
      in.composition[0] = compositional_fields;
      in.strain_rate.resize(0);// we are not reading the viscosity

      this->evaluate(in, out);

      double k = out.thermal_conductivities[0];
      double rho = out.densities[0];
      double c_p = out.specific_heat[0];

      return k/(rho*c_p);
    }


=======
>>>>>>> c49030f5
    template <int dim>
    double
    Interface<dim>::viscosity_derivative (const double,
                                          const double,
                                          const std::vector<double> &, /*composition*/
                                          const Point<dim> &,
                                          const NonlinearDependence::Dependence dependence) const
    {
      Assert (viscosity_depends_on(dependence) == false,
              ExcMessage ("For a model declaring a certain dependence, "
                          "the partial derivatives have to be implemented."));
      Assert (NonlinearDependence::identifies_single_variable(dependence) == true,
              ExcMessage ("The given dependence must identify a single variable!"));
      return 0;
    }


    template <int dim>
    double
    Interface<dim>::density_derivative (const double,
                                        const double,
                                        const std::vector<double> &, /*composition*/
                                        const Point<dim> &,
                                        const NonlinearDependence::Dependence dependence) const
    {
      Assert (density_depends_on(dependence) == false,
              ExcMessage ("For a model declaring a certain dependence, "
                          "the partial derivatives have to be implemented."));
      Assert (NonlinearDependence::identifies_single_variable(dependence) == true,
              ExcMessage ("The given dependence must identify a single variable!"));
      return 0;
    }

    template <int dim>
    double
    Interface<dim>::compressibility_derivative (const double,
                                                const double,
                                                const std::vector<double> &, /*composition*/
                                                const Point<dim> &,
                                                const NonlinearDependence::Dependence dependence) const
    {
      Assert (compressibility_depends_on(dependence) == false,
              ExcMessage ("For a model declaring a certain dependence, "
                          "the partial derivatives have to be implemented."));
      Assert (NonlinearDependence::identifies_single_variable(dependence) == true,
              ExcMessage ("The given dependence must identify a single variable!"));
      return 0;
    }

    template <int dim>
    double
    Interface<dim>::specific_heat_derivative (const double,
                                              const double,
                                              const std::vector<double> &, /*composition*/
                                              const Point<dim> &,
                                              const NonlinearDependence::Dependence dependence) const
    {
      Assert (specific_heat_depends_on(dependence) == false,
              ExcMessage ("For a model declaring a certain dependence, "
                          "the partial derivatives have to be implemented."));
      Assert (NonlinearDependence::identifies_single_variable(dependence) == true,
              ExcMessage ("The given dependence must identify a single variable!"));
      return 0;
    }

    template <int dim>
    double
    Interface<dim>::thermal_conductivity_derivative (const double,
                                                     const double,
                                                     const std::vector<double> &, /*composition*/
                                                     const Point<dim> &,
                                                     const NonlinearDependence::Dependence dependence) const
    {
      Assert (thermal_conductivity_depends_on(dependence) == false,
              ExcMessage ("For a model declaring a certain dependence, "
                          "the partial derivatives have to be implemented."));
      Assert (NonlinearDependence::identifies_single_variable(dependence) == true,
              ExcMessage ("The given dependence must identify a single variable!"));
      return 0;
    }


    template <int dim>
    void
    Interface<dim>::
    declare_parameters (dealii::ParameterHandler &prm)
    {}


    template <int dim>
    void
    Interface<dim>::parse_parameters (dealii::ParameterHandler &prm)
    {}


// -------------------------------- Deal with registering material models and automating
// -------------------------------- their setup and selection at run time

    namespace
    {
      std_cxx1x::tuple
      <void *,
      void *,
      internal::Plugins::PluginList<Interface<2> >,
      internal::Plugins::PluginList<Interface<3> > > registered_plugins;
    }



    template <int dim>
    void
    register_material_model (const std::string &name,
                             const std::string &description,
                             void (*declare_parameters_function) (ParameterHandler &),
                             Interface<dim> *(*factory_function) ())
    {
      std_cxx1x::get<dim>(registered_plugins).register_plugin (name,
                                                               description,
                                                               declare_parameters_function,
                                                               factory_function);
    }


    template <int dim>
    Interface<dim> *
    create_material_model (ParameterHandler &prm)
    {
      std::string model_name;
      prm.enter_subsection ("Material model");
      {
        model_name = prm.get ("Model name");
      }
      prm.leave_subsection ();

      Interface<dim> *plugin = std_cxx1x::get<dim>(registered_plugins).create_plugin (model_name,
                                                                                      "Material model::Model name",
                                                                                      prm);
      plugin->initialize();
      return plugin;
    }


    template <int dim>
    double
    Interface<dim>::
    viscosity_ratio (const double temperature,
                     const double pressure,
                     const std::vector<double>    &compositional_fields,
                     const SymmetricTensor<2,dim> &strain_rate,
                     const Point<dim> &position) const
    {
      return 1.0;
    }


    template <int dim>
    double
    Interface<dim>::
    seismic_Vp (double dummy1,
                double dummy2,
                const std::vector<double> &, /*composition*/
                const Point<dim> &dummy3) const
    {
      return -1.0;
    }


    template <int dim>
    double
    Interface<dim>::
    seismic_Vs (double dummy1,
                double dummy2,
                const std::vector<double> &, /*composition*/
                const Point<dim> &dummy3) const
    {
      return -1.0;
    }


    template <int dim>
    unsigned int
    Interface<dim>::
    thermodynamic_phase (double dummy1,
                         double dummy2,
                         const std::vector<double> & /*composition*/) const
    {
      return 0;
    }


    template <int dim>
    void
    declare_parameters (ParameterHandler &prm)
    {
      // declare the actual entry in the parameter file
      prm.enter_subsection ("Material model");
      {
        const std::string pattern_of_names
          = std_cxx1x::get<dim>(registered_plugins).get_pattern_of_names ();
        try
          {
            prm.declare_entry ("Model name", "",
                               Patterns::Selection (pattern_of_names),
                               "Select one of the following models:\n\n"
                               +
                               std_cxx1x::get<dim>(registered_plugins).get_description_string());
          }
        catch (const ParameterHandler::ExcValueDoesNotMatchPattern &)
          {
            // ignore the fact that the default value for this parameter
            // does not match the pattern
          }
      }
      prm.leave_subsection ();

      std_cxx1x::get<dim>(registered_plugins).declare_parameters (prm);
    }

    template <int dim>
    Interface<dim>::MaterialModelInputs::MaterialModelInputs(unsigned int n_points, unsigned int n_comp,
    		                                                    bool include_melt_transport)
    // TODO: set include_melt_transport to default value after everything in aspect is changed
    {
      position.resize(n_points);
      temperature.resize(n_points);
      pressure.resize(n_points);
      composition.resize(n_points);
      for (unsigned int i=0; i<n_points; ++i)
        composition[i].resize(n_comp);
      strain_rate.resize(n_points);
      porosity.resize(include_melt_transport ? n_points : 0);
    }

    template <int dim>
    Interface<dim>::MaterialModelOutputs::MaterialModelOutputs(const unsigned int n_points,
                                                               const unsigned int n_comp)
    {
      viscosities.resize(n_points);
      densities.resize(n_points);
      thermal_expansion_coefficients.resize(n_points);
      specific_heat.resize(n_points);
      thermal_conductivities.resize(n_points);
      compressibilities.resize(n_points);
      entropy_derivative_pressure.resize(n_points);
      entropy_derivative_temperature.resize(n_points);
      reaction_terms.resize(n_points);
      melt_production_rate.resize(n_points);
      for (unsigned int i=0; i<n_points; ++i)
        reaction_terms[i].resize(n_comp);
    }



    template <int dim>
    double
    InterfaceCompatibility<dim>::
    thermal_expansion_coefficient (const double temperature,
                                   const double pressure,
                                   const std::vector<double> &compositional_fields,
                                   const Point<dim> &position) const
    {
      return (-1./density(temperature, pressure, compositional_fields, position)
              *
              this->density_derivative(temperature, pressure, compositional_fields, position, NonlinearDependence::temperature));
    }


    template <int dim>
    double
    InterfaceCompatibility<dim>::
    entropy_derivative (const double temperature,
                        const double pressure,
                        const std::vector<double> &compositional_fields,
                        const Point<dim> &position,
                        const NonlinearDependence::Dependence dependence) const
    {
      return 0.0;
    }


    template <int dim>
    double
    InterfaceCompatibility<dim>::
    reaction_term (const double temperature,
                   const double pressure,
                   const std::vector<double> &compositional_fields,
                   const Point<dim> &position,
                   const unsigned int compositional_variable) const
    {
      return 0.0;
    }


    template <int dim>
    double
    InterfaceCompatibility<dim>::
    melt_production_rate (const double temperature,
                          const double pressure,
                          const std::vector<double> &compositional_fields,
                          const Point<dim> &position) const
    {
      return 0.0;
    }


    template <int dim>
    void
    InterfaceCompatibility<dim>::evaluate(const typename Interface<dim>::MaterialModelInputs &in,
                                          typename Interface<dim>::MaterialModelOutputs &out) const
    {
      for (unsigned int i=0; i < in.temperature.size(); ++i)
        {
          out.viscosities[i]                    = viscosity                     (in.temperature[i], in.pressure[i], in.composition[i], in.strain_rate[i], in.position[i]);
          out.densities[i]                      = density                       (in.temperature[i], in.pressure[i], in.composition[i], in.position[i]);
          out.thermal_expansion_coefficients[i] = thermal_expansion_coefficient (in.temperature[i], in.pressure[i], in.composition[i], in.position[i]);
          out.specific_heat[i]                  = specific_heat                 (in.temperature[i], in.pressure[i], in.composition[i], in.position[i]);
          out.thermal_conductivities[i]         = thermal_conductivity          (in.temperature[i], in.pressure[i], in.composition[i], in.position[i]);
          out.compressibilities[i]              = compressibility               (in.temperature[i], in.pressure[i], in.composition[i], in.position[i]);
          out.entropy_derivative_pressure[i]    = entropy_derivative            (in.temperature[i], in.pressure[i], in.composition[i], in.position[i], NonlinearDependence::pressure);
          out.entropy_derivative_temperature[i] = entropy_derivative            (in.temperature[i], in.pressure[i], in.composition[i], in.position[i], NonlinearDependence::temperature);
          for (unsigned int c=0; c<in.composition[i].size(); ++c)
            out.reaction_terms[i][c]            = reaction_term                 (in.temperature[i], in.pressure[i], in.composition[i], in.position[i], c);
        }
    }
  }
}

// explicit instantiations
namespace aspect
{
  namespace internal
  {
    namespace Plugins
    {
      template <>
      std::list<internal::Plugins::PluginList<MaterialModel::Interface<2> >::PluginInfo> *
      internal::Plugins::PluginList<MaterialModel::Interface<2> >::plugins = 0;

      template <>
      std::list<internal::Plugins::PluginList<MaterialModel::Interface<3> >::PluginInfo> *
      internal::Plugins::PluginList<MaterialModel::Interface<3> >::plugins = 0;
    }
  }

  namespace MaterialModel
  {
#define INSTANTIATE(dim) \
  template class Interface<dim>; \
  \
  template class InterfaceCompatibility<dim>; \
  \
  template \
  void \
  register_material_model<dim> (const std::string &, \
                                const std::string &, \
                                void ( *) (ParameterHandler &), \
                                Interface<dim> *( *) ()); \
  \
  template  \
  void \
  declare_parameters<dim> (ParameterHandler &); \
  \
  template \
  Interface<dim> * \
  create_material_model<dim> (ParameterHandler &prm);

    ASPECT_INSTANTIATE(INSTANTIATE)
  }
}<|MERGE_RESOLUTION|>--- conflicted
+++ resolved
@@ -76,40 +76,6 @@
     }
 
 
-<<<<<<< HEAD
-
-
-    template <int dim>
-    double
-    Interface<dim>::thermal_diffusivity (const double temperature,
-                                         const double pressure,
-                                         const std::vector<double> &compositional_fields,
-                                         const Point<dim> &position) const
-    {
-      //TODO: surely this could be done in a more efficient way?
-      //      we could move this to helper_functions.compute_thermal_diffusivity()?
-
-      typename MaterialModel::Interface<dim>::MaterialModelInputs in(1, compositional_fields.size(), false/*this->include_melt_transport()*/);
-      typename MaterialModel::Interface<dim>::MaterialModelOutputs out(1, compositional_fields.size());
-
-      in.position[0] = position;
-      in.temperature[0] = temperature;
-      in.pressure[0] = pressure;
-      in.composition[0] = compositional_fields;
-      in.strain_rate.resize(0);// we are not reading the viscosity
-
-      this->evaluate(in, out);
-
-      double k = out.thermal_conductivities[0];
-      double rho = out.densities[0];
-      double c_p = out.specific_heat[0];
-
-      return k/(rho*c_p);
-    }
-
-
-=======
->>>>>>> c49030f5
     template <int dim>
     double
     Interface<dim>::viscosity_derivative (const double,
