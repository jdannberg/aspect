/*
  Copyright (C) 2011 - 2014 by the authors of the ASPECT code.

  This file is part of ASPECT.

  ASPECT is free software; you can redistribute it and/or modify
  it under the terms of the GNU General Public License as published by
  the Free Software Foundation; either version 2, or (at your option)
  any later version.

  ASPECT is distributed in the hope that it will be useful,
  but WITHOUT ANY WARRANTY; without even the implied warranty of
  MERCHANTABILITY or FITNESS FOR A PARTICULAR PURPOSE.  See the
  GNU General Public License for more details.

  You should have received a copy of the GNU General Public License
  along with ASPECT; see the file doc/COPYING.  If not see
  <http://www.gnu.org/licenses/>.
*/
/*  $Id$  */


#include <aspect/postprocess/composition_statistics.h>
#include <aspect/simulator_access.h>

#include <deal.II/base/quadrature_lib.h>
#include <deal.II/fe/fe_values.h>

#include <boost/archive/text_oarchive.hpp>
#include <boost/archive/text_iarchive.hpp>


namespace aspect
{
  namespace Postprocess
  {
    template <int dim>
    std::pair<std::string,std::string>
    CompositionStatistics<dim>::execute (TableHandler &statistics)
    {
      if (this->n_compositional_fields() == 0)
        return std::pair<std::string,std::string>();

      // create a quadrature formula based on the compositional element alone.
<<<<<<< HEAD
      // be defensive about determining that what we think is the temperature
      // element is it in fact
      Assert (this->get_fe().n_base_elements() == (this->include_melt_transport() ? 5 : 4),
              ExcNotImplemented());
      const QGauss<dim> quadrature_formula (this->get_fe().base_element(3).degree+1);
=======
      // be defensive about determining that a compositional field actually exists
      AssertThrow (this->introspection().base_elements.compositional_fields
                   != numbers::invalid_unsigned_int,
                   ExcMessage("This postprocessor cannot be used without compositional fields."));
      const QGauss<dim> quadrature_formula (this->get_fe().base_element(this->introspection().base_elements.compositional_fields).degree+1);
>>>>>>> c49030f5
      const unsigned int n_q_points = quadrature_formula.size();

      FEValues<dim> fe_values (this->get_mapping(),
                               this->get_fe(),
                               quadrature_formula,
                               update_values   |
                               update_quadrature_points |
                               update_JxW_values);

      std::vector<double> compositional_values(n_q_points);

      typename DoFHandler<dim>::active_cell_iterator
      cell = this->get_dof_handler().begin_active(),
      endc = this->get_dof_handler().end();

      std::vector<double> local_compositional_integrals (this->n_compositional_fields());

      // compute the integral quantities by quadrature
      for (; cell!=endc; ++cell)
        if (cell->is_locally_owned())
          {
            fe_values.reinit (cell);

            for (unsigned int c=0; c<this->n_compositional_fields(); ++c)
              {
                fe_values[this->introspection().extractors.compositional_fields[c]].get_function_values (this->get_solution(),
                    compositional_values);
                for (unsigned int q=0; q<n_q_points; ++q)
                  local_compositional_integrals[c] += compositional_values[q]*fe_values.JxW(q);
              }
          }
      // compute the sum over all processors
      std::vector<double> global_compositional_integrals (local_compositional_integrals.size());
      Utilities::MPI::sum (local_compositional_integrals,
                           this->get_mpi_communicator(),
                           global_compositional_integrals);

      // compute min/max by simply
      // looping over the elements of the
      // solution vector.
      std::vector<double> local_min_compositions (this->n_compositional_fields(),
                                                  std::numeric_limits<double>::max());
      std::vector<double> local_max_compositions (this->n_compositional_fields(),
                                                  -std::numeric_limits<double>::max());

      for (unsigned int c=0; c<this->n_compositional_fields(); ++c)
        {
          IndexSet range = this->get_solution().block(this->introspection().block_indices.compositional_fields[c]).locally_owned_elements();
          for (unsigned int i=0; i<range.n_elements(); ++i)
            {
              const unsigned int idx = range.nth_index_in_set(i);
              const double val =  this->get_solution().block(this->introspection().block_indices.compositional_fields[c])(idx);

              local_min_compositions[c] = std::min<double> (local_min_compositions[c], val);
              local_max_compositions[c] = std::max<double> (local_max_compositions[c], val);
            }

        }

      // now do the reductions over all processors. we can use Utilities::MPI::max
      // for the maximal values. unfortunately, there is currently no matching
      // Utilities::MPI::min function, so negate the argument, take the maximum
      // as well, then negate it all again
      std::vector<double> global_min_compositions (this->n_compositional_fields(),
                                                   std::numeric_limits<double>::max());
      std::vector<double> global_max_compositions (this->n_compositional_fields(),
                                                   -std::numeric_limits<double>::max());

      {
        for (unsigned int c=0; c<this->n_compositional_fields(); ++c)
          local_min_compositions[c] = -local_min_compositions[c];
        Utilities::MPI::max (local_min_compositions,
                             this->get_mpi_communicator(),
                             global_min_compositions);
        for (unsigned int c=0; c<this->n_compositional_fields(); ++c)
          {
            local_min_compositions[c] = -local_min_compositions[c];
            global_min_compositions[c] = -global_min_compositions[c];
          }

        // it's simpler for the maximal values
        Utilities::MPI::max (local_max_compositions,
                             this->get_mpi_communicator(),
                             global_max_compositions);
      }

      // finally produce something for the statistics file
      for (unsigned int c=0; c<this->n_compositional_fields(); ++c)
        {
          statistics.add_value ("Minimal value for composition " + Utilities::int_to_string(c),
                                global_min_compositions[c]);
          statistics.add_value ("Maximal value for composition " + Utilities::int_to_string(c),
                                global_max_compositions[c]);
          statistics.add_value ("Global mass for composition " + Utilities::int_to_string(c),
                                global_compositional_integrals[c]);
        }

      // also make sure that the other columns filled by the this object
      // all show up with sufficient accuracy and in scientific notation
      for (unsigned int c=0; c<this->n_compositional_fields(); ++c)
        {
          const std::string columns[] = { "Minimal value for composition " + Utilities::int_to_string(c),
                                          "Maximal value for composition " + Utilities::int_to_string(c),
                                          "Global mass for composition " + Utilities::int_to_string(c)
                                        };
          for (unsigned int i=0; i<sizeof(columns)/sizeof(columns[0]); ++i)
            {
              statistics.set_precision (columns[i], 8);
              statistics.set_scientific (columns[i], true);
            }
        }

      std::ostringstream output;
      output.precision(4);
      for (unsigned int c=0; c<this->n_compositional_fields(); ++c)
        {
          output << global_min_compositions[c] << '/'
                 << global_max_compositions[c] << '/'
                 << global_compositional_integrals[c];
          if (c+1 != this->n_compositional_fields())
            output << " // ";
        }

      return std::pair<std::string, std::string> ("Compositions min/max/mass:",
                                                  output.str());
    }
  }
}


// explicit instantiations
namespace aspect
{
  namespace Postprocess
  {
    ASPECT_REGISTER_POSTPROCESSOR(CompositionStatistics,
                                  "composition statistics",
                                  "A postprocessor that computes some statistics about "
                                  "the compositional fields, if present in this simulation. "
                                  "In particular, it computes maximal and minimal values of "
                                  "each field, as well as the total mass contained in this "
                                  "field as defined by the integral "
                                  "$m_i(t) = \\int_\\Omega c_i(\\mathbf x,t) \\; dx$.")
  }
}<|MERGE_RESOLUTION|>--- conflicted
+++ resolved
@@ -42,19 +42,11 @@
         return std::pair<std::string,std::string>();
 
       // create a quadrature formula based on the compositional element alone.
-<<<<<<< HEAD
-      // be defensive about determining that what we think is the temperature
-      // element is it in fact
-      Assert (this->get_fe().n_base_elements() == (this->include_melt_transport() ? 5 : 4),
-              ExcNotImplemented());
-      const QGauss<dim> quadrature_formula (this->get_fe().base_element(3).degree+1);
-=======
       // be defensive about determining that a compositional field actually exists
       AssertThrow (this->introspection().base_elements.compositional_fields
                    != numbers::invalid_unsigned_int,
                    ExcMessage("This postprocessor cannot be used without compositional fields."));
       const QGauss<dim> quadrature_formula (this->get_fe().base_element(this->introspection().base_elements.compositional_fields).degree+1);
->>>>>>> c49030f5
       const unsigned int n_q_points = quadrature_formula.size();
 
       FEValues<dim> fe_values (this->get_mapping(),
