/*
  Copyright (C) 2011 - 2014 by the authors of the ASPECT code.

  This file is part of ASPECT.

  ASPECT is free software; you can redistribute it and/or modify
  it under the terms of the GNU General Public License as published by
  the Free Software Foundation; either version 2, or (at your option)
  any later version.

  ASPECT is distributed in the hope that it will be useful,
  but WITHOUT ANY WARRANTY; without even the implied warranty of
  MERCHANTABILITY or FITNESS FOR A PARTICULAR PURPOSE.  See the
  GNU General Public License for more details.

  You should have received a copy of the GNU General Public License
  along with ASPECT; see the file doc/COPYING.  If not see
  <http://www.gnu.org/licenses/>.
*/



#include <aspect/postprocess/internal_heating_statistics.h>
#include <aspect/simulator_access.h>

#include <deal.II/base/quadrature_lib.h>
#include <deal.II/fe/fe_values.h>

#include <boost/archive/text_oarchive.hpp>
#include <boost/archive/text_iarchive.hpp>


namespace aspect
{
  namespace Postprocess
  {
    template <int dim>
    std::pair<std::string,std::string>
    InternalHeatingStatistics<dim>::execute (TableHandler &statistics)
    {
      const HeatingModel::Interface<dim> &heating_model=this->get_heating_model();

      // create a quadrature formula based on the temperature element alone.
      const QGauss<dim> quadrature_formula (this->get_fe().base_element(this->introspection().base_elements.temperature).degree+1);
      const unsigned int n_q_points = quadrature_formula.size();

      FEValues<dim> fe_values (this->get_mapping(),
                               this->get_fe(),
                               quadrature_formula,
                               update_values   |
                               update_quadrature_points |
                               update_JxW_values);

      typename MaterialModel::Interface<dim>::MaterialModelInputs in(fe_values.n_quadrature_points, this->n_compositional_fields());
      typename MaterialModel::Interface<dim>::MaterialModelOutputs out(fe_values.n_quadrature_points, this->n_compositional_fields());

      in.strain_rate.resize(0); // we do not need the viscosity
      std::vector<std::vector<double> > composition_values (this->n_compositional_fields(),std::vector<double> (quadrature_formula.size()));

      typename DoFHandler<dim>::active_cell_iterator
      cell = this->get_dof_handler().begin_active(),
      endc = this->get_dof_handler().end();

      double local_internal_heating_integrals = 0;
      double local_mass = 0;

      // compute the integral quantities by quadrature
      for (; cell!=endc; ++cell)
        if (cell->is_locally_owned())
          {
            fe_values.reinit (cell);
            fe_values[this->introspection().extractors.temperature]
            .get_function_values (this->get_solution(),
                                  in.temperature);
            fe_values[this->introspection().extractors.pressure]
<<<<<<< HEAD
                      .get_function_values (this->get_solution(),
                                            in.pressure);
            fe_values[this->introspection().extractors.velocities]
                      .get_function_values (this->get_solution(),
                                            in.velocity);
=======
            .get_function_values (this->get_solution(),
                                  in.pressure);
>>>>>>> 9b2e4324
            for (unsigned int c=0; c<this->n_compositional_fields(); ++c)
              fe_values[this->introspection().extractors.compositional_fields[c]]
              .get_function_values(this->get_solution(),
                                   composition_values[c]);
            for (unsigned int i=0; i<fe_values.n_quadrature_points; ++i)
              {
                for (unsigned int c=0; c<this->n_compositional_fields(); ++c)
                  in.composition[i][c] = composition_values[c][i];
              }

            in.position = fe_values.get_quadrature_points();

            this->get_material_model().evaluate(in, out);

            for (unsigned int q=0; q<n_q_points; ++q)
              {
                for (unsigned c=0; c<this->n_compositional_fields(); c++)
                  in.composition[q][c] = composition_values[c][q];

                local_internal_heating_integrals += heating_model.specific_heating_rate(in.temperature[q],
                                                                                        in.pressure[q],
                                                                                        in.composition[q],
                                                                                        in.position[q])
                                                    * out.densities[q] * fe_values.JxW(q);

                local_mass += out.densities[q] * fe_values.JxW(q);
              }
          }

      // compute the sum over all processors
      std::vector<double> local_value;
      std::vector<double> global_value;
      local_value.push_back(local_internal_heating_integrals);
      local_value.push_back(local_mass);

      Utilities::MPI::sum (local_value,
                           this->get_mpi_communicator(),
                           global_value);
      const double global_internal_heating_integrals = global_value[0];
      const double global_mass = global_value[1];

      // finally produce something for the statistics file
      const std::string name1("Average internal heating rate (W/kg) ");
      statistics.add_value (name1, global_internal_heating_integrals/global_mass);
      // also make sure that the other columns filled by the this object
      // all show up with sufficient accuracy and in scientific notation
      statistics.set_precision (name1, 8);
      statistics.set_scientific (name1, true);

      // TODO:
      // Total internal heating rate is not making sense in 2D at the moment,
      // need to put a scale factor to transfer it to 3D.
      const std::string name2("Total internal heating rate (W) ");
      statistics.add_value (name2, global_internal_heating_integrals);
      // also make sure that the other columns filled by the this object
      // all show up with sufficient accuracy and in scientific notation
      statistics.set_precision (name2, 8);
      statistics.set_scientific (name2, true);

      std::ostringstream output;
      output.precision(4);
      output << global_internal_heating_integrals/global_mass << " W/kg, "
             << global_internal_heating_integrals << " W";

      return std::pair<std::string, std::string> ("Internal heating rate (average/total): ",
                                                  output.str());
    }
  }
}


// explicit instantiations
namespace aspect
{
  namespace Postprocess
  {
    ASPECT_REGISTER_POSTPROCESSOR(InternalHeatingStatistics,
                                  "internal heating statistics",
                                  "A postprocessor that computes some statistics about "
                                  "internal heating, averaged by volume. ")
  }
}<|MERGE_RESOLUTION|>--- conflicted
+++ resolved
@@ -73,16 +73,11 @@
             .get_function_values (this->get_solution(),
                                   in.temperature);
             fe_values[this->introspection().extractors.pressure]
-<<<<<<< HEAD
                       .get_function_values (this->get_solution(),
                                             in.pressure);
             fe_values[this->introspection().extractors.velocities]
                       .get_function_values (this->get_solution(),
                                             in.velocity);
-=======
-            .get_function_values (this->get_solution(),
-                                  in.pressure);
->>>>>>> 9b2e4324
             for (unsigned int c=0; c<this->n_compositional_fields(); ++c)
               fe_values[this->introspection().extractors.compositional_fields[c]]
               .get_function_values(this->get_solution(),
