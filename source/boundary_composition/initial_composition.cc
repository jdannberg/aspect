/*
  Copyright (C) 2011 - 2014 by the authors of the ASPECT code.

  This file is part of ASPECT.

  ASPECT is free software; you can redistribute it and/or modify
  it under the terms of the GNU General Public License as published by
  the Free Software Foundation; either version 2, or (at your option)
  any later version.

  ASPECT is distributed in the hope that it will be useful,
  but WITHOUT ANY WARRANTY; without even the implied warranty of
  MERCHANTABILITY or FITNESS FOR A PARTICULAR PURPOSE.  See the
  GNU General Public License for more details.

  You should have received a copy of the GNU General Public License
  along with ASPECT; see the file doc/COPYING.  If not see
  <http://www.gnu.org/licenses/>.
*/
/*  $Id: spherical_constant.cc 1538 2013-01-06 03:12:23Z bangerth $  */


#include <aspect/boundary_composition/initial_composition.h>
#include <aspect/simulator_access.h>


namespace aspect
{
  namespace BoundaryComposition
  {
// ------------------------------ InitialComposition -------------------

    template <int dim>
    double
    InitialComposition<dim>::
    composition (const GeometryModel::Interface<dim> &geometry_model,
                 const unsigned int                   boundary_indicator,
                 const Point<dim>                    &location,
                 const unsigned int                   compositional_field) const
    {
      return this->get_compositional_initial_conditions().initial_composition(location, compositional_field);
    }


    template <int dim>
    double
    InitialComposition<dim>::
    minimal_composition (const std::set<types::boundary_id> &fixed_boundary_ids) const
    {
      return min_composition;
    }



    template <int dim>
    double
    InitialComposition<dim>::
    maximal_composition (const std::set<types::boundary_id> &fixed_boundary_ids) const
    {
      return max_composition;
    }



    template <int dim>
    void
    InitialComposition<dim>::declare_parameters (ParameterHandler &prm)
    {
      prm.enter_subsection("Boundary composition model");
      {
        prm.enter_subsection("Initial composition");
        {
          prm.declare_entry ("Minimal composition", "0",
                             Patterns::Double (),
                             "Minimal composition. Units: none.");
          prm.declare_entry ("Maximal composition", "1",
                             Patterns::Double (),
                             "Maximal composition. Units: none.");
        }
        prm.leave_subsection ();
      }
      prm.leave_subsection ();
    }


    template <int dim>
    void
    InitialComposition<dim>::parse_parameters (ParameterHandler &prm)
    {
      prm.enter_subsection("Boundary composition model");
      {
        prm.enter_subsection("Initial composition");
        {
          min_composition = prm.get_double ("Minimal composition");
          max_composition = prm.get_double ("Maximal composition");
        }
        prm.leave_subsection ();
      }
      prm.leave_subsection ();
    }
  }
}

// explicit instantiations
namespace aspect
{
  namespace BoundaryComposition
  {
    ASPECT_REGISTER_BOUNDARY_COMPOSITION_MODEL(InitialComposition,
                                               "initial composition",
                                               "A model in which the composition at the boundary"
                                               "is chosen to be the same as given in the initial"
<<<<<<< HEAD
                                               "conditions.")
=======
                                               "conditions."
                                               "\n\n"
                                               "Because this class simply takes what the initial "
                                               "composition had described, this class can not "
                                               "know certain pieces of information such as the "
                                               "minimal and maximal composition on the boundary. "
                                               "For operations that require this, for example in "
                                               "postprocessing, this boundary composition model "
                                               "must therefore be told what the minimal and "
                                               "maximal values on the boundary are. This is done "
                                               "using parameters set in section ``Boundary composition model/Initial composition''.")
>>>>>>> c49030f5
  }
}<|MERGE_RESOLUTION|>--- conflicted
+++ resolved
@@ -110,9 +110,6 @@
                                                "initial composition",
                                                "A model in which the composition at the boundary"
                                                "is chosen to be the same as given in the initial"
-<<<<<<< HEAD
-                                               "conditions.")
-=======
                                                "conditions."
                                                "\n\n"
                                                "Because this class simply takes what the initial "
@@ -124,6 +121,5 @@
                                                "must therefore be told what the minimal and "
                                                "maximal values on the boundary are. This is done "
                                                "using parameters set in section ``Boundary composition model/Initial composition''.")
->>>>>>> c49030f5
   }
 }