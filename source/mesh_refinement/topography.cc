--- conflicted
+++ resolved
@@ -79,11 +79,7 @@
     ASPECT_REGISTER_MESH_REFINEMENT_CRITERION(Topography,
                                               "topography",
                                               "A class that implements a mesh refinement criterion, which "
-<<<<<<< HEAD
                                               "refines the mesh in the uppermost nodes. This is needed for a "
-                                              "high accuracy of the surface topography postprocessor.")
-=======
-                                              "always flags all cells in the uppermost layer for refinement. "
                                               "This is useful to provide high accuracy for processes at or "
                                               "close to the surface."
                                               "\n\n"
@@ -91,6 +87,5 @@
                                               "it with other refinement criteria, setting the 'Normalize "
                                               "individual refinement criteria' flag and using the 'max' "
                                               "setting for 'Refinement criteria merge operation'.")
->>>>>>> c49030f5
   }
 }