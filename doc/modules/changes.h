--- conflicted
+++ resolved
@@ -5,7 +5,9 @@
  * 1.0. All entries are signed with the names of the author. </p>
  *
  * <ol>
-<<<<<<< HEAD
+ * <li>New: There is now a mesh refinement criterium that checks the mesh
+ * always has a minimum refinement level determined by a function given in the
+ * input file.
  *
  * <li> New: Input files can now contain lines ending in backslashes
  * to concatenate subsequent lines.
@@ -30,13 +32,6 @@
  * the topography is, on average, zero.
  * <br>
  * (Jacqueline Austermann, 2014/05/19)
-=======
- * <li>New: There is now a mesh refinement criterium that checks the mesh
- * always has a minimum refinement level determined by a function given in the
- * input file. 
- * <br>
- * (Juliane Dannberg, 2014/05/19)
->>>>>>> 1f3ccaa3
  *
  * <li>New: There is a new plugin architecture for heating models that
  * allows for plugins defining the radiogenic heating rate in dependency
