--- conflicted
+++ resolved
@@ -258,11 +258,7 @@
     {
       public:
         virtual ~AdditionalMaterialOutputs()
-<<<<<<< HEAD
-          {}
-=======
         {}
->>>>>>> 4557c615
     };
     /**
      * A data structure with the output field of the
@@ -385,7 +381,6 @@
       std::vector<std::vector<double> > reaction_terms;
 
       /**
-<<<<<<< HEAD
        * Force vector with dim+1 components to be added to the right-hand side
        * of the Stokes system (tested with velocity and pressure). It is set
        * to zero by default. This variable is typically unused in realistic
@@ -395,8 +390,6 @@
       std::vector<Vector<double> > force_vector;
 
       /**
-=======
->>>>>>> 4557c615
        * Vector of shared pointers to additional material model output
        * objects that can then be added to MaterialModelOutputs. By default,
        * no outputs are added.
@@ -404,24 +397,6 @@
       std::vector<std_cxx11::shared_ptr<AdditionalMaterialOutputs<dim> > > additional_outputs;
 
       /**
-<<<<<<< HEAD
-       * Given an additional material model output class, returns a pointer to this
-       * additional material model output object if it used in the current simulation.
-       * The output can then be filled in the evaluate() function. If the output does
-       * not exist, a null pointer is returned.
-       */
-      template <class T>
-      T* get_additional_output()
-      {
-          for (unsigned int i=0;i<additional_outputs.size();++i)
-            {
-              T* result = dynamic_cast<T*> (additional_outputs[i].get());
-              if (result)
-                return result;
-            }
-          return NULL;
-      }
-=======
        * Given an additional material model output class as explicitly specified
        * template argument, returns a pointer to this additional material model
        * output object if it used in the current simulation.
@@ -430,7 +405,6 @@
        */
       template <class AdditionalOutputType>
       AdditionalOutputType *get_additional_output();
->>>>>>> 4557c615
     };
 
 
