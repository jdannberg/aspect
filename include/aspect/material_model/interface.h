/*
  Copyright (C) 2011, 2012, 2013 by the authors of the ASPECT code.

  This file is part of ASPECT.

  ASPECT is free software; you can redistribute it and/or modify
  it under the terms of the GNU General Public License as published by
  the Free Software Foundation; either version 2, or (at your option)
  any later version.

  ASPECT is distributed in the hope that it will be useful,
  but WITHOUT ANY WARRANTY; without even the implied warranty of
  MERCHANTABILITY or FITNESS FOR A PARTICULAR PURPOSE.  See the
  GNU General Public License for more details.

  You should have received a copy of the GNU General Public License
  along with ASPECT; see the file doc/COPYING.  If not see
  <http://www.gnu.org/licenses/>.
*/
/*  $Id$  */


#ifndef __aspect__material_model_interface_h
#define __aspect__material_model_interface_h

#include <aspect/plugins.h>
#include <deal.II/base/point.h>
#include <deal.II/base/symmetric_tensor.h>
#include <deal.II/base/parameter_handler.h>

namespace aspect
{
  /**
   * A namespace in which we define everything that has to do with modeling
   * convecting material, including descriptions of material parameters such
   * as viscosities, densities, etc.
   *
   * @ingroup MaterialModels
   */
  namespace MaterialModel
  {
    using namespace dealii;

    /**
     * An namespace whose enum members are used in querying the
     * nonlinear dependence of physical parameters on other solution
     * variables.
     */
    namespace NonlinearDependence
    {
      /**
       * An enum whose members are used in querying the
       * nonlinear dependence of physical parameters on other solution
       * variables.
       *
       * The values of this enum are used in the
       * MaterialModel::Interface::viscosity_depends_on and similar functions
       * to query if a coefficient, here the viscosity, depends on the temperature,
       * pressure, strain rate, or compositional field value. While these functions
       * can be queried multiple times with each possible dependence repeatedly,
       * for efficiency, these functions may also be called with a combination of
       * flags, for example as in
       * @code
       *   material_model.viscosity_depends_on (temperature | strain_rate);
       * @endcode
       * where the operation in passing the argument concatenates the two
       * values by performing a bitwise 'or' operation. Because the values of
       * the enum are chosen so that they represent single bits in an integer, the
       * result here is a number that can be represented in base-2 as 101 (the
       * number 100=4 for the strain rate and 001=1 for the temperature). The
       * functions taking such arguments are required to return <code>true</code>
       * whenever the coefficient represented by this function depends on <i>any</i>
       * of the variables identified in the argument.
       *
       * To query nonlinear dependence of a coefficient on any other variable,
       * you can use
       * @code
       *   material_model.viscosity_depends_on (any_variable);
       * @endcode
       * Here, <code>any_variable</code> is a value that has its bits set for
       * all possible dependencies.
       *
       * On the other hand, in functions such as MaterialModel::viscosity_derivative,
       * only a single variable may be identified in a variable of this type since
       * it only makes sense to, for example, query the derivative of the density
       * with respect to temperature, not with respect to temperature or pressure.
       */
      enum Dependence
      {
        none                 = 0,
        temperature          = 1,
        pressure             = 2,
        strain_rate          = 4,
        compositional_fields = 8,

        any_variable         = 0xffff
      };

      /**
       * Return whether the given argument @p dependence identifies
       * a single variable (e.g., the pressure, the temperature, etc) or
       * a combination of variables. Technically, this corresponds to the
       * question of whether there is exactly one bit set in the
       * argument.
       *
       * @return true if yes, false otherwise.
       */
      bool
      identifies_single_variable(const Dependence dependence);
    }


    /**
     * A base class for parameterizations of material models. Classes derived from
     * this class will need to implement functions that provide material parameters
     * such as the viscosity, density, etc, typically as a function of position,
     * temperature and pressure at that location.
     *
     * There is two ways to implement a material model and they can not be mixed:
     * Option one is to override all the virtual functions like viscosity(),
     * density(), etc. but not change evaluate().
     *
     * Option two only requires you to override evaluate() and fill the output
     * argument struct instead of implementing the functions viscosity(),
     * density(), etc.. In this case, all other functions are being ignored.
     *
     * The second option is more efficient in general, but it is okay to use option
     * one for simple material models.
     *
     * In all cases, *_depends_on(), is_compressible(), reference_viscosity(),
     * reference_density() need to be implemented.
     *
     * @ingroup MaterialModels
     */
    template <int dim>
    class Interface
    {
      public:
        /**
         * Destructor. Made virtual to enforce that derived classes also have
         * virtual destructors.
         */
        virtual ~Interface();

        /**
         * Initialization function. TODO: Is there some argument that is possibly needed by some material models?
         */
        virtual
        void
        initialize ();

        /**
         * Called at the beginning of each time step and allows the material model
         * to update internal data structures.
         */
        virtual void update ();

        /**
         * @name Physical parameters used in the basic equations
         * @{
         */
        /**
         * Return the viscosity ratio between disclocation creep and diffusion creep
         * in the case of composite rheology
         */
        virtual double viscosity_ratio (const double      temperature,
                                        const double      pressure,
                                        const std::vector<double>    &compositional_fields,
                                        const SymmetricTensor<2,dim> &strainrate,
                                        const Point<dim> &position) const;

        /**
         * Return the thermal diffusivity $\kappa$ of the model as a function of temperature,
         * pressure and position. This is by default calculated as $\kappa=k/(\rho c_p)$ where
         * $k$, $\rho$, and $c_p$ are determined by the appropriate material model functions.
         * $\kappa$ has units $\textrm{m}^2/\textrm{s}$.
         */
        virtual double thermal_diffusivity (const double temperature,
                                            const double pressure,
                                            const std::vector<double> &compositional_fields,
                                            const Point<dim> &position) const;


        /**
         * @}
         */

        /**
         * @name Qualitative properties one can ask a material model
         * @{
         */

        /**
        * Return true if the viscosity() function returns something that
        * may depend on the variable identified by the argument.
        *
        * @param[in] dependence A variable that represents which dependence
        * on other variables is being queried. Note that this argument
        * may either identify just a single dependence (e.g. on the
        * temperature or the strain rate) but also a combination of values
        * (see the documentation of the NonlinearDependence::Dependence
        * enum for more information). In the latter case, this function
        * should return whether the viscosity depends on <i>any</i> of the
        * variables identified in @p dependence.
        */
        virtual bool
        viscosity_depends_on (const NonlinearDependence::Dependence dependence) const = 0;

        /**
        * Return true if the density() function returns something that
        * may depend on the variable identified by the argument.
        *
        * @param[in] dependence A variable that represents which dependence
        * on other variables is being queried. Note that this argument
        * may either identify just a single dependence (e.g. on the
        * temperature or the strain rate) but also a combination of values
        * (see the documentation of the NonlinearDependence::Dependence
        * enum for more information). In the latter case, this function
        * should return whether the density depends on <i>any</i> of the
        * variables identified in @p dependence.
        */
        virtual bool
        density_depends_on (const NonlinearDependence::Dependence dependence) const = 0;

        /**
        * Return true if the compressibility() function returns something that
        * may depend on the variable identified by the argument.
        *
        * This function must return false for all possible arguments if the
        * is_compressible() function returns false.
        *
        * @param[in] dependence A variable that represents which dependence
        * on other variables is being queried. Note that this argument
        * may either identify just a single dependence (e.g. on the
        * temperature or the strain rate) but also a combination of values
        * (see the documentation of the NonlinearDependence::Dependence
        * enum for more information). In the latter case, this function
        * should return whether the compressibility depends on <i>any</i> of the
        * variables identified in @p dependence.
        */
        virtual bool
        compressibility_depends_on (const NonlinearDependence::Dependence dependence) const = 0;

        /**
        * Return true if the specific_heat() function returns something that
        * may depend on the variable identified by the argument.
        *
        * @param[in] dependence A variable that represents which dependence
        * on other variables is being queried. Note that this argument
        * may either identify just a single dependence (e.g. on the
        * temperature or the strain rate) but also a combination of values
        * (see the documentation of the NonlinearDependence::Dependence
        * enum for more information). In the latter case, this function
        * should return whether the specific heat depends on <i>any</i> of the
        * variables identified in @p dependence.
        */
        virtual bool
        specific_heat_depends_on (const NonlinearDependence::Dependence dependence) const = 0;

        /**
        * Return true if the thermal_conductivity() function returns something that
        * may depend on the variable identified by the argument.
        *
        * @param[in] dependence A variable that represents which dependence
        * on other variables is being queried. Note that this argument
        * may either identify just a single dependence (e.g. on the
        * temperature or the strain rate) but also a combination of values
        * (see the documentation of the NonlinearDependence::Dependence
        * enum for more information). In the latter case, this function
        * should return whether the thermal conductivity depends on <i>any</i> of the
        * variables identified in @p dependence.
        */
        virtual bool
        thermal_conductivity_depends_on (const NonlinearDependence::Dependence dependence) const = 0;

        /**
         * Return whether the model is compressible or not.  Incompressibility
         * does not necessarily imply that the density is constant; rather, it
         * may still depend on temperature or pressure. In the current
         * context, compressibility means whether we should solve the continuity
         * equation as $\nabla \cdot (\rho \mathbf u)=0$ (compressible Stokes)
         * or as $\nabla \cdot \mathbf{u}=0$ (incompressible Stokes).
         */
        virtual bool is_compressible () const = 0;
        /**
         * @}
         */


        /**
         * @name Partial derivatives of physical parameters
         * @{
         */

        /**
        * Return the partial derivative of the viscosity function on the
        * variable indicates as last argument.
        *
        * The default implementation of this function returns zero
        * provided viscosity_depends_on() returns false for the given
        * dependence and throws an exception otherwise.
        *
        * @note The @p dependence argument may identify only a single
        * variable, not a combination. In other words,
        * <code>NonlinearDependence::identifies_single_variable(dependence)</code>
        * must return true.
        */
        virtual double
        viscosity_derivative (const double              temperature,
                              const double              pressure,
                              const std::vector<double> &compositional_fields,
                              const Point<dim>         &position,
                              const NonlinearDependence::Dependence dependence) const;

        /**
        * Return the partial derivative of the density function on the
        * variable indicates as last argument.
        *
        * The default implementation of this function returns zero
        * provided density_depends_on() returns false for the given
        * dependence and throws an exception otherwise.
        *
        * @note The @p dependence argument may identify only a single
        * variable, not a combination. In other words,
        * <code>NonlinearDependence::identifies_single_variable(dependence)</code>
        * must return true.
        */
        virtual double
        density_derivative (const double              temperature,
                            const double              pressure,
                            const std::vector<double> &compositional_fields,
                            const Point<dim>         &position,
                            const NonlinearDependence::Dependence dependence) const;

        /**
	 * Return the partial derivative of the compressibility function on the
        * variable indicates as last argument.
        *
        * The default implementation of this function returns zero
        * provided compressibility_depends_on() returns false for the given
        * dependence and throws an exception otherwise.
        *
        * @note The @p dependence argument may identify only a single
        * variable, not a combination. In other words,
        * <code>NonlinearDependence::identifies_single_variable(dependence)</code>
        * must return true.
        */
        virtual double
        compressibility_derivative (const double              temperature,
                                    const double              pressure,
                                    const std::vector<double> &compositional_fields,
                                    const Point<dim>         &position,
                                    const NonlinearDependence::Dependence dependence) const;

        /**
        * Return the partial derivative of the specific heat function on the
        * variable indicates as last argument.
        *
        * The default implementation of this function returns zero
        * provided specific_heat_depends_on() returns false for the given
        * dependence and throws an exception otherwise.
        *
        * @note The @p dependence argument may identify only a single
        * variable, not a combination. In other words,
        * <code>NonlinearDependence::identifies_single_variable(dependence)</code>
        * must return true.
        */
        virtual double
        specific_heat_derivative (const double              temperature,
                                  const double              pressure,
                                  const std::vector<double> &compositional_fields,
                                  const Point<dim>         &position,
                                  const NonlinearDependence::Dependence dependence) const;

        /**
        * Return the partial derivative of the thermal conductivity
        * function on the variable indicates as last argument.
        *
        * The default implementation of this function returns zero
        * provided thermal_conductivity_depends_on() returns false
        * for the given dependence and throws an exception otherwise.
        *
        * @note The @p dependence argument may identify only a single
        * variable, not a combination. In other words,
        * <code>NonlinearDependence::identifies_single_variable(dependence)</code>
        * must return true.
        */
        virtual double
        thermal_conductivity_derivative (const double              temperature,
                                         const double              pressure,
                                         const std::vector<double> &compositional_fields,
                                         const Point<dim>         &position,
                                         const NonlinearDependence::Dependence dependence) const;
        /**
         * @}
         */


        /**
         * @name Reference quantities
         * @{
         */
        /**
         * Return a reference value typical of the viscosities that
         * appear in this model. This value is not actually used in the
         * material description itself, but is used in scaling variables
         * to the same numerical order of magnitude when solving linear
         * systems. Specifically, the reference viscosity appears in
         * the factor scaling the pressure against the velocity. It is
        * also used in computing dimension-less quantities.
         */
        virtual double reference_viscosity () const = 0;

        /**
        * Return the reference density $\rho$. Like the value returned
        * by reference_viscosity(), this value is not actually used in
        * computations but only in postprocessing such as when computing
        * dimension-less quantities.
        */
        virtual double reference_density () const = 0;

        /**
         * Return a reference value for the thermal expansion
         * coefficient $\alpha$. See the thermal_expansion_coefficient()
         * function for a definition of $\alpha$.
         */
        virtual double reference_thermal_expansion_coefficient () const;
        /**
         * @}
         */

        /**
         * @name Auxiliary material properties used for postprocessing
         * @{
         */
        /**
         * Return the p-wave seismic velocity Vp of the model as a
         * function of temperature and pressure.
        *
        * This function is only called in postprocessing. Derived classes do
         * not need to implement it if no useful information is known to
         * compute this quantity, in which case graphical output will simply
         * show an uninformative field of constant value. By default this
         * function returns -1 to indicate that no useful value is
         * implemented.
         */
        virtual
        double
        seismic_Vp (const double      temperature,
                    const double      pressure,
                    const std::vector<double> &compositional_fields,
                    const Point<dim> &position) const;

        /**
         * Return the s-wave seismic velocity Vs of the model as a
         * function of temperature and pressure.
        *
        * This function is only called in postprocessing. Derived classes do
         * not need to implement it if no useful information is known to
         * compute this quantity, in which case graphical output will simply
         * show an uninformative field of constant value. By default this
         * function returns -1 to indicate that no useful value is
         * implemented.
         */
        virtual
        double
        seismic_Vs (const double      temperature,
                    const double      pressure,
                    const std::vector<double> &compositional_fields,
                    const Point<dim> &position) const;
        /**
         * Return the Phase number of the model as a function of
         * temperature and pressure.
        *
        * This function is only called in postprocessing. Derived classes do
         * not need to implement it if no useful information is known to
         * compute this quantity, in which case graphical output will simply
         * show an uninformative field of constant value. By default this
         * function returns 0 to indicate everything is part of the same phase
         */
        virtual
        unsigned int
        thermodynamic_phase (const double      temperature,
                             const double      pressure,
                             const std::vector<double> &compositional_fields) const;
        /**
         * @}
         */

        /**
         * Data structure with all inputs for the evaluate() method. The
         * vectors all have the same length and refer to different
         * evaluation points (given in #position).
         */
        struct MaterialModelInputs
        {
          MaterialModelInputs(unsigned int n_points, unsigned int n_comp);

          /**
           * Vector with global positions where the material has to be evaluated in evaluate().
           */
          std::vector<Point<dim> > position;
          /**
           * Temperature values at the points given in the #position vector.
           */
          std::vector<double> temperature;
          /**
           * Pressure values at the points given in the #position vector.
           */
          std::vector<double> pressure;
          /**
           * Values of the compositional fields at the points given in the #position vector:
           composition[i][c] is the compositional field c at point i.
           */
          std::vector<std::vector<double> > composition;
          /**
           * Strain rate at the points given in the #position vector. Only
           * the viscosity may depend on these values. This std::vector
           * can be set to size 0 if the viscosity is not needed.
           *
           * @note The strain rate
           * is computed as $\varepsilon(\mathbf u)=\frac 12 (\nabla \mathbf u +
           * \nabla \mathbf u^T)$, regardless of whether the model is
           * compressible or not. This is relevant since in some other contexts,
           * the strain rate in the compressible case is computed as
           * $\varepsilon(\mathbf u)=\frac 12 (\nabla \mathbf u +
           * \nabla \mathbf u^T) - \frac 13 \nabla \cdot \mathbf u \mathbf 1$.
           */
          std::vector<SymmetricTensor<2,dim> > strain_rate;
        };

        /**
         * Data structure with the output field of this material model. These
         * values are supposed to be filled in evaluate(). The vectors are the
         * values at the different positions given by MaterialModelInputs::position.
         */
        struct MaterialModelOutputs
        {
          MaterialModelOutputs(unsigned int n_points, unsigned int n_comp);

          /**
           * Viscosity $\eta$ values at the given positions.
           */
          std::vector<double> viscosities;
          /**
           * Density values at the given positions.
           */
          std::vector<double> densities;
          /**
           * Thermal expansion coefficients at the given positions.
           */
          std::vector<double> thermal_expansion_coefficients;
          /**
           * Specific heat at the given positions.
           */
          std::vector<double> specific_heat;
          /**
           * Thermal conductivity at the given positions.
           */
          std::vector<double> thermal_conductivities;
          /**
           * Compressibility at the given positions.
           * The compressibility is given as
           * $\frac 1\rho \frac{\partial\rho}{\partial p}$.
           */
          std::vector<double> compressibilities;
          /**
           * Pressure derivative of entropy at the given positions.
           */
          std::vector<double> entropy_derivative_pressure;
          /**
           * Temperature derivative of entropy at the given positions.
           */
          std::vector<double> entropy_derivative_temperature;
          /**
           * Change in composition due to chemical reactions at the
           * given positions. The term reaction_terms[i][c] is the
           * change in compositional field c at point i.
           */
          std::vector<std::vector<double> > reaction_terms;
        };

        /**
         * Function to compute the material properties in @p out given the inputs
         * in @p in.
         * If MaterialModelInputs.strain_rate has the length 0, then the
         * viscosity does not need to be computed.
         */
        virtual void evaluate(const MaterialModelInputs &in, MaterialModelOutputs &out) const = 0;

        /**
         * @name Functions used in dealing with run-time parameters
         * @{
         */
        /**
         * Declare the parameters this class takes through input files.
         * The default implementation of this function does not describe
         * any parameters. Consequently, derived classes do not have to
         * overload this function if they do not take any runtime parameters.
         */
        static
        void
        declare_parameters (ParameterHandler &prm);

        /**
         * Read the parameters this class declares from the parameter
         * file. The default implementation of this function does not read
         * any parameters. Consequently, derived classes do not have to
         * overload this function if they do not take any runtime parameters.
         */
        virtual
        void
        parse_parameters (ParameterHandler &prm);
        /**
         * @}
         */
    };


    /**
     * This class allows material models written in the past to be used
     * without adapting them to the new interface that requires implementing
     * a function evaluate() for the physical properties. Derive from
     * this helper class instead of Interface and implement the virtual
     * functions viscosity(), etc..
     *
     * Note: do not use this class for new material models, but derive
     * from Interface instead.
     */
    template <int dim>
    class InterfaceCompatibility: public Interface<dim>
    {
      public:
        /**
         * Return the viscosity $\eta$ of the model as a function of temperature,
         * pressure, composition, strain rate, and position.
        *
        * @note The strain rate given as the third argument of this function
        * is computed as $\varepsilon(\mathbf u)=\frac 12 (\nabla \mathbf u +
        * \nabla \mathbf u^T)$, regardless of whether the model is
        * compressible or not. This is relevant since in some other contexts,
        * the strain rate in the compressible case is computed as
        * $\varepsilon(\mathbf u)=\frac 12 (\nabla \mathbf u +
        * \nabla \mathbf u^T) - \frac 13 \nabla \cdot \mathbf u \mathbf 1$.
         */
        virtual double viscosity (const double                  temperature,
                                  const double                  pressure,
                                  const std::vector<double>    &compositional_fields,
                                  const SymmetricTensor<2,dim> &strain_rate,
                                  const Point<dim>             &position) const=0;


        /**
         * Return the density $\rho$ of the model as a function of temperature,
         * pressure and position.
         */
        virtual double density (const double      temperature,
                                const double      pressure,
                                const std::vector<double> &compositional_fields,
                                const Point<dim> &position) const=0;

        /**
         * Return the compressibility coefficient
         * $\frac 1\rho \frac{\partial\rho}{\partial p}$ of the model as a
         * function of temperature, pressure and position.
	 *
	 * The compressibility can equivalently be computed as
	 * $-\frac 1V \frac{\partial V}{\partial p}$. Note the difference
	 * in sign.
         */
        virtual double compressibility (const double temperature,
                                        const double pressure,
                                        const std::vector<double> &compositional_fields,
                                        const Point<dim> &position) const=0;

        /**
         * Return the specific heat $C_p$ of the model as a function of temperature,
         * pressure and position.
         */
        virtual double specific_heat (const double      temperature,
                                      const double      pressure,
                                      const std::vector<double> &compositional_fields,
                                      const Point<dim> &position) const=0;

        /**
         * Return the thermal expansion coefficient $\alpha$ of the model,
         * possibly as a function of temperature, pressure and position.
        * The thermal expansion coefficient is defined as
        * $\alpha=-\frac{1}{\rho} \frac{d\rho}{dT}$. Since the density
        * <i>decreases</i> with temperature for almost all models,
        * $\alpha$ is usually positive.
	*
	* The thermal expansion coefficient can equivalently be computed as
	* $\frac 1V \frac{\partial V}{\partial T}$. Note the difference
	* in sign.
        *
        * This function has a default implementation that computes $\alpha$
        * through its definition above, using the density() and density_derivative()
        * functions.
         */
        virtual double thermal_expansion_coefficient (const double      temperature,
                                                      const double      pressure,
                                                      const std::vector<double> &compositional_fields,
                                                      const Point<dim> &position) const=0;

      /**
       * Return the product of the change in entropy across phase
       * transitions, the pressure derivative of the phase function
       * (if this is the pressure derivative) or the product of the
       * former two and the Clapeyron slope (if this is the
       * temperature derivative).
<<<<<<< HEAD
      * The entropy change across a phase transition can be calculated
      * as $\frac{\gamma \Delta\rho}{\rho_\text{light} \rho_\text{heavy}}$.
      * $\gamma$ is the Clapeyron slope of the phase transition,
      * $\Delta\rho$ is the density jump across the phase transition,
      * $\rho_\text{light}$ is the density of the light material
      * (above the phase transition) and $\rho_\text{heavy}$ the
      * density of the heavy material (below the phase transition).
      * The phase function hat values ranging from 0 to 1 indicating
      * which percentage of the material has already undergone the phase
      * transition. Its argument is usually the excess pressure
      * $\pi = p - p_0 - \gamma T$, where $p_0$ is the zero-degree
      * transition pressure.
      *
      * This function has a default implementation that sets
      * the entropy gradient to zero (assuming no phase changes).
=======
       * The entropy change across a phase transition can be calculated
       * as $\frac{\gamma \Delta\rho}{\rho_\text{light} \rho_\text{heavy}}$.
       * $\gamma$ is the Clapeyron slope of the phase transition,
       * $\Delta\rho$ is the density jump across the phase transition,
       * $\rho_\text{light}$ is the density of the light material
       * (above the phase transition) and $\rho_\text{heavy}$ the
       * density of the heavy material (below the phase transition).
       * The phase function hat values ranging from 0 to 1 indicating
       * which percentage of the material has already undergone the phase
       * transition. Its argument is usually the excess pressure
       * $\pi = p - p_0 - \gamma T$, where $p_0$ is the zero-degree
       * transition pressure.
       *
      * This function has a default implementation that sets
       * the entropy gradient to zero (assuming no phase changes).
>>>>>>> 34102e9e
       */
      virtual double entropy_derivative (const double      temperature,
                                         const double      pressure,
                                         const std::vector<double> &compositional_fields,
                                         const Point<dim> &position,
                                         const NonlinearDependence::Dependence dependence) const;
<<<<<<< HEAD
=======

      /**
       * Return the change in the compositional field compositional_variable
       * due to reactions between different compositional fields.
      * It is assumed that there is always an equilibrium between the
      * compositional fields (because the time scale of reactions is
      * normally much shorter than that of convection), so this is an actual
      * amount of material, which is added to or substracted from the current
      * value of the compositional field, and NOT a reaction rate.
      * The idea is, that in dependence of temperature, pressure, position and
      * the compositional fields themselves an equilibrium can be calculated,
      * and the difference between the current value and the equilibrium can
      * be added to the respective compositional field.
      *
      * For mass conservation it should ALWAYS be checked that what is subtracted
      * from one field is added to another field (and the other way round) and
      * that it is never more substracted than the actual value of a field (so
      * it does not get negative).
      *
      * This function has a default implementation that sets
      * the reaction term to zero (assuming no reactions).
       */
      virtual double reaction_term (const double      temperature,
                                    const double      pressure,
                                    const std::vector<double> &compositional_fields,
                                    const Point<dim> &position,
                                    const unsigned int compositional_variable) const;

      /**
         * Return the thermal conductivity $k$ of the model as a function of temperature,
         * pressure and position. The units of $k$ are $\textrm{W} / \textrm{m} / \textrm{K}$
         * in 3d, and $\textrm{W} / \textrm{K}$ in 2d. This is easily see by considering that
         * $k$ is the heat flux density (i.e., Watts per unit area perpendicular to the heat
         * flux direction) per unit temperature gradient (i.e., Kelvin per meter). The unit
         * area has units $m^2$ in 3d, but only $m$ in 2d, yielding the stated units for $k$.
         *
         * Note that the thermal <i>conductivity</i> $k$ is related to the thermal
         * <i>diffusivity</i> $\kappa$ as $k = \kappa \rho c_p$. In essence, the conductivity
         * relates to the question of how thermal energy diffuses whereas the diffusivity
         * relates to the question of how the temperature diffuses. $\kappa$ has units
         * $\textrm{m}^2/\textrm{s}$.
         */
        virtual double thermal_conductivity (const double temperature,
                                             const double pressure,
                                             const std::vector<double> &compositional_fields,
                                             const Point<dim> &position) const=0;
>>>>>>> 34102e9e

      /**
       * Return the change in the compositional field compositional_variable
       * due to reactions between different compositional fields.
      * It is assumed that there is always an equilibrium between the
      * compositional fields (because the time scale of reactions is
      * normally much shorter than that of convection), so this is an actual
      * amount of material, which is added to or substracted from the current
      * value of the compositional field, and NOT a reaction rate.
      * The idea is, that in dependence of temperature, pressure, position and
      * the compositional fields themselves an equilibrium can be calculated,
      * and the difference between the current value and the equilibrium can
      * be added to the respective compositional field.
      *
      * For mass conservation it should ALWAYS be checked that what is subtracted
      * from one field is added to another field (and the other way round) and
      * that it is never more substracted than the actual value of a field (so
      * it does not get negative).
      *
      * This function has a default implementation that sets
      * the reaction term to zero (assuming no reactions).
       */
      virtual double reaction_term (const double      temperature,
                                    const double      pressure,
                                    const std::vector<double> &compositional_fields,
                                    const Point<dim> &position,
                                    const unsigned int compositional_variable) const;

      /**
       * Return the thermal conductivity $k$ of the model as a function of temperature,
       * pressure and position. The units of $k$ are $\textrm{W} / \textrm{m} / \textrm{K}$
       * in 3d, and $\textrm{W} / \textrm{K}$ in 2d. This is easily see by considering that
       * $k$ is the heat flux density (i.e., Watts per unit area perpendicular to the heat
       * flux direction) per unit temperature gradient (i.e., Kelvin per meter). The unit
       * area has units $m^2$ in 3d, but only $m$ in 2d, yielding the stated units for $k$.
       *
       * Note that the thermal <i>conductivity</i> $k$ is related to the thermal
       * <i>diffusivity</i> $\kappa$ as $k = \kappa \rho c_p$. In essence, the conductivity
       * relates to the question of how thermal energy diffuses whereas the diffusivity
       * relates to the question of how the temperature diffuses. $\kappa$ has units
       * $\textrm{m}^2/\textrm{s}$.
       */
      virtual double thermal_conductivity (const double temperature,
                                           const double pressure,
                                           const std::vector<double> &compositional_fields,
                                           const Point<dim> &position) const=0;

        /**
         * The evaluate() function is implemented to call the individual
         * functions in this class, so there is no need to implement this
         * in your material model derived from InterfaceCompatibility.
         * @param in
         * @param out
         */
        void evaluate(const typename Interface<dim>::MaterialModelInputs &in,
		      typename Interface<dim>::MaterialModelOutputs &out) const;
    };


    /**
     * Register a material model so that it can be selected from the parameter file.
     *
     * @param name A string that identifies the material model
     * @param description A text description of what this model
     * does and that will be listed in the documentation of
     * the parameter file.
     * @param declare_parameters_function A pointer to a function that can be used to
     *   declare the parameters that this material model wants to read from input files.
     * @param factory_function A pointer to a function that can create an object of
     *   this material model.
     *
     * @ingroup MaterialModels
     */
    template <int dim>
    void
    register_material_model (const std::string &name,
                             const std::string &description,
                             void (*declare_parameters_function) (ParameterHandler &),
                             Interface<dim> *(*factory_function) ());

    /**
     * A function that given the name of a model returns a pointer to an object
     * that describes it. Ownership of the pointer is transferred to the caller.
     *
     * @ingroup MaterialModels
     */
    template <int dim>
    Interface<dim> *
    create_material_model (ParameterHandler &prm);


    /**
     * Declare the runtime parameters of the registered material models.
     *
     * @ingroup MaterialModels
     */
    template <int dim>
    void
    declare_parameters (ParameterHandler &prm);



    /**
     * Given a class name, a name, and a description for the parameter file for a material model, register it with
     * the functions that can declare their parameters and create these objects.
     *
     * @ingroup MaterialModels
     */
#define ASPECT_REGISTER_MATERIAL_MODEL(classname,name,description) \
  template class classname<2>; \
  template class classname<3>; \
  namespace ASPECT_REGISTER_MATERIAL_MODEL_ ## classname \
  { \
    aspect::internal::Plugins::RegisterHelper<Interface<2>,classname<2> > \
    dummy_ ## classname ## _2d (&aspect::MaterialModel::register_material_model<2>, \
                                name, description); \
    aspect::internal::Plugins::RegisterHelper<Interface<3>,classname<3> > \
    dummy_ ## classname ## _3d (&aspect::MaterialModel::register_material_model<3>, \
                                name, description); \
  }
  }
}


#endif<|MERGE_RESOLUTION|>--- conflicted
+++ resolved
@@ -709,23 +709,6 @@
        * (if this is the pressure derivative) or the product of the
        * former two and the Clapeyron slope (if this is the
        * temperature derivative).
-<<<<<<< HEAD
-      * The entropy change across a phase transition can be calculated
-      * as $\frac{\gamma \Delta\rho}{\rho_\text{light} \rho_\text{heavy}}$.
-      * $\gamma$ is the Clapeyron slope of the phase transition,
-      * $\Delta\rho$ is the density jump across the phase transition,
-      * $\rho_\text{light}$ is the density of the light material
-      * (above the phase transition) and $\rho_\text{heavy}$ the
-      * density of the heavy material (below the phase transition).
-      * The phase function hat values ranging from 0 to 1 indicating
-      * which percentage of the material has already undergone the phase
-      * transition. Its argument is usually the excess pressure
-      * $\pi = p - p_0 - \gamma T$, where $p_0$ is the zero-degree
-      * transition pressure.
-      *
-      * This function has a default implementation that sets
-      * the entropy gradient to zero (assuming no phase changes).
-=======
        * The entropy change across a phase transition can be calculated
        * as $\frac{\gamma \Delta\rho}{\rho_\text{light} \rho_\text{heavy}}$.
        * $\gamma$ is the Clapeyron slope of the phase transition,
@@ -741,15 +724,12 @@
        *
       * This function has a default implementation that sets
        * the entropy gradient to zero (assuming no phase changes).
->>>>>>> 34102e9e
        */
       virtual double entropy_derivative (const double      temperature,
                                          const double      pressure,
                                          const std::vector<double> &compositional_fields,
                                          const Point<dim> &position,
                                          const NonlinearDependence::Dependence dependence) const;
-<<<<<<< HEAD
-=======
 
       /**
        * Return the change in the compositional field compositional_variable
@@ -796,53 +776,6 @@
                                              const double pressure,
                                              const std::vector<double> &compositional_fields,
                                              const Point<dim> &position) const=0;
->>>>>>> 34102e9e
-
-      /**
-       * Return the change in the compositional field compositional_variable
-       * due to reactions between different compositional fields.
-      * It is assumed that there is always an equilibrium between the
-      * compositional fields (because the time scale of reactions is
-      * normally much shorter than that of convection), so this is an actual
-      * amount of material, which is added to or substracted from the current
-      * value of the compositional field, and NOT a reaction rate.
-      * The idea is, that in dependence of temperature, pressure, position and
-      * the compositional fields themselves an equilibrium can be calculated,
-      * and the difference between the current value and the equilibrium can
-      * be added to the respective compositional field.
-      *
-      * For mass conservation it should ALWAYS be checked that what is subtracted
-      * from one field is added to another field (and the other way round) and
-      * that it is never more substracted than the actual value of a field (so
-      * it does not get negative).
-      *
-      * This function has a default implementation that sets
-      * the reaction term to zero (assuming no reactions).
-       */
-      virtual double reaction_term (const double      temperature,
-                                    const double      pressure,
-                                    const std::vector<double> &compositional_fields,
-                                    const Point<dim> &position,
-                                    const unsigned int compositional_variable) const;
-
-      /**
-       * Return the thermal conductivity $k$ of the model as a function of temperature,
-       * pressure and position. The units of $k$ are $\textrm{W} / \textrm{m} / \textrm{K}$
-       * in 3d, and $\textrm{W} / \textrm{K}$ in 2d. This is easily see by considering that
-       * $k$ is the heat flux density (i.e., Watts per unit area perpendicular to the heat
-       * flux direction) per unit temperature gradient (i.e., Kelvin per meter). The unit
-       * area has units $m^2$ in 3d, but only $m$ in 2d, yielding the stated units for $k$.
-       *
-       * Note that the thermal <i>conductivity</i> $k$ is related to the thermal
-       * <i>diffusivity</i> $\kappa$ as $k = \kappa \rho c_p$. In essence, the conductivity
-       * relates to the question of how thermal energy diffuses whereas the diffusivity
-       * relates to the question of how the temperature diffuses. $\kappa$ has units
-       * $\textrm{m}^2/\textrm{s}$.
-       */
-      virtual double thermal_conductivity (const double temperature,
-                                           const double pressure,
-                                           const std::vector<double> &compositional_fields,
-                                           const Point<dim> &position) const=0;
 
         /**
          * The evaluate() function is implemented to call the individual
