--- conflicted
+++ resolved
@@ -709,7 +709,6 @@
        * (if this is the pressure derivative) or the product of the
        * former two and the Clapeyron slope (if this is the
        * temperature derivative).
-<<<<<<< HEAD
        * The entropy change across a phase transition can be calculated
        * as $\frac{\gamma \Delta\rho}{\rho_\text{light} \rho_\text{heavy}}$.
        * $\gamma$ is the Clapeyron slope of the phase transition,
@@ -723,25 +722,8 @@
        * $\pi = p - p_0 - \gamma T$, where $p_0$ is the zero-degree
        * transition pressure.
        *
-       * This function has a default implementation that computes sets
+      * This function has a default implementation that sets
        * the entropy gradient to zero (assuming no phase changes).
-=======
-      * The entropy change across a phase transition can be calculated
-      * as $\frac{\gamma \Delta\rho}{\rho_\text{light} \rho_\text{heavy}}$.
-      * $\gamma$ is the Clapeyron slope of the phase transition,
-      * $\Delta\rho$ is the density jump across the phase transition,
-      * $\rho_\text{light}$ is the density of the light material
-      * (above the phase transition) and $\rho_\text{heavy}$ the
-      * density of the heavy material (below the phase transition).
-      * The phase function hat values ranging from 0 to 1 indicating
-      * which percentage of the material has already undergone the phase
-      * transition. Its argument is usually the excess pressure
-      * $\pi = p - p_0 - \gamma T$, where $p_0$ is the zero-degree
-      * transition pressure.
-      *
-      * This function has a default implementation that sets
-      * the entropy gradient to zero (assuming no phase changes).
->>>>>>> 95b45ecf
        */
       virtual double entropy_derivative (const double      temperature,
                                          const double      pressure,
