--- conflicted
+++ resolved
@@ -56,17 +56,11 @@
        * Constructor.
        * @param split_vel_pressure Set to true if velocity and pressure should
        * be in separate blocks.
-<<<<<<< HEAD
        * @param add_compaction_pressure Set to true if the compaction pressure
        * should be added. TODO: there are different cases for the block
-       * @param composition_names The names of compositional fields that
-       * will be used in this simulation. This is used in initializing the
-       * fields of this class.
-=======
        * @param composition_names The names of compositional fields that will
        * be used in this simulation. This is used in initializing the fields
        * of this class.
->>>>>>> 8274b303
        */
       Introspection (const bool split_vel_pressure,
                      const bool add_compaction_pressure,
