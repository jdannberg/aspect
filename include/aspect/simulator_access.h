/*
  Copyright (C) 2011, 2012 by the authors of the ASPECT code.

  This file is part of ASPECT.

  ASPECT is free software; you can redistribute it and/or modify
  it under the terms of the GNU General Public License as published by
  the Free Software Foundation; either version 2, or (at your option)
  any later version.

  ASPECT is distributed in the hope that it will be useful,
  but WITHOUT ANY WARRANTY; without even the implied warranty of
  MERCHANTABILITY or FITNESS FOR A PARTICULAR PURPOSE.  See the
  GNU General Public License for more details.

  You should have received a copy of the GNU General Public License
  along with ASPECT; see the file doc/COPYING.  If not see
  <http://www.gnu.org/licenses/>.
*/


#ifndef __aspect__simulator_access_h
#define __aspect__simulator_access_h

#include <deal.II/base/conditional_ostream.h>
#include <deal.II/distributed/tria.h>
#include <deal.II/dofs/dof_handler.h>
#include <deal.II/fe/fe.h>
#include <deal.II/fe/mapping_q.h>

#include <aspect/global.h>
#include <aspect/parameters.h>
#include <aspect/introspection.h>
#include <aspect/material_model/interface.h>
#include <aspect/geometry_model/interface.h>
#include <aspect/gravity_model/interface.h>
#include <aspect/boundary_temperature/interface.h>
#include <aspect/initial_conditions/interface.h>
#include <aspect/compositional_initial_conditions/interface.h>
#include <aspect/velocity_boundary_conditions/interface.h>
#include <aspect/mesh_refinement/interface.h>
#include <aspect/postprocess/interface.h>
#include <aspect/heating_model/interface.h>
#include <aspect/adiabatic_conditions/interface.h>



namespace aspect
{
  using namespace dealii;

  // forward declaration
  template <int dim> class Simulator;
  namespace HeatingModel
  {
    template <int dim> class Manager;
  }

  /**
   * SimulatorAccess is base class for different plugins like postprocessors.
   * It provides access to the various variables of the main class that
   * plugins may want to use in their evaluations, such as solution vectors,
   * the current time, time step sizes, material models, or the triangulations
   * and DoFHandlers that correspond to solutions.
   *
   * This class is the interface between plugins and the main simulator class.
   * Using this insulation layer, the plugins need not know anything about the
   * internal details of the simulation class.
   *
   * Every Postprocessor is required to derive from SimulatorAccess. It is
   * optional for other plugins like MaterialModel, GravityModel, etc..
   *
   * Since the functions providing access to details of the simulator class
   * are meant to be used only by derived classes of this class (rather than
   * becoming part of the public interface of these classes), the functions of
   * this class are made @p protected.
   *
   * @ingroup Simulator
   */
  template <int dim>
  class SimulatorAccess
  {
    public:
      /**
       * Default constructor. Initialize the SimulatorAccess object without
       * a reference to a particular Simulator object. You will later have
       * to call initialize() to provide this reference to the Simulator
       * object.
       */
      SimulatorAccess ();

      /**
       * Create a SimulatorAccess object that is already initialized for
       * a particular Simulator.
       */
      SimulatorAccess (const Simulator<dim> &simulator_object);

      /**
       * Destructor. Does nothing but is virtual so that derived classes
       * destructors are also virtual.
       */
      virtual
      ~SimulatorAccess ();

      /**
       * Initialize this class for a given simulator. This function is marked
       * as virtual so that derived classes can do something upon
       * initialization as well, for example look up and cache data; derived
       * classes should call this function from the base class as well,
       * however.
       *
       * @param simulator_object A reference to the main simulator object.
       */
      virtual void initialize (const Simulator<dim> &simulator_object);

      /** @name Accessing variables that identify overall properties of the simulator */
      /** @{ */

      /**
       * Return a reference to an introspection object that describes overall
       * properties of the simulator. In particular, it provides symbolic
       * names for extractors and component masks for each variable, etc, and
       * thereby reduces the need for implicit knowledge throughout the code
       * base.
       */
      const Introspection<dim> &
      introspection () const;

      /**
       * Returns a reference to the Simulator itself. Note that you can not
       * access any members or functions of the Simulator. This function
       * exists so that any class with SimulatorAccess can create other
       * objects with SimulatorAccess (because initializing them requires a
       * reference to the Simulator).
       */
      const Simulator<dim> &
      get_simulator() const;

      /**
       * Return the MPI communicator for this simulation.
       */
      MPI_Comm
      get_mpi_communicator () const;

      /**
       * Return a reference to the stream object that only outputs something
       * on one processor in a parallel program and simply ignores output put
       * into it on all other processors.
       */
      const ConditionalOStream &
      get_pcout () const;

      /**
       * Return the current simulation time in seconds.
       */
      double get_time () const;

      /**
       * Return the size of the last time step.
       */
      double
      get_timestep () const;

      /**
       * Return the current number of a time step.
       */
      unsigned int
      get_timestep_number () const;

      /**
       * Return a reference to the triangulation in use by the simulator
       * object.
       */
      const parallel::distributed::Triangulation<dim> &
      get_triangulation () const;

      /**
       * Return the global volume of the computational domain.
       */
      double
      get_volume () const;

      /**
       * Return a reference to the mapping used to describe the boundary of
       * the domain.
       */
      const Mapping<dim> &
      get_mapping () const;

      /**
       * Return the directory specified in the input parameter file to be the
       * place where output files are to be placed. The string is terminated
       * by a directory separator (i.e., '/').
       */
      std::string
      get_output_directory () const;

      /**
       * Return whether we use the adiabatic heating term.
       */
      bool
      include_adiabatic_heating () const;

      /**
       * Return whether we use the latent heat term.
       */
      bool
      include_latent_heat () const;

      /**
       * Return whether we solve the equations for melt transport.
       */
      bool
      include_melt_transport () const;
      
      /**
       * Return the stokes velocity degree.
       */
      int
      get_stokes_velocity_degree () const;

      /**
       * Return the adiabatic surface temperature.
       */
      double
      get_adiabatic_surface_temperature () const;

      /**
       * Return the adiabatic surface pressure.
       */
      double
      get_surface_pressure () const;

      /**
       * Return whether things like velocities should be converted from the
       * seconds in the MKS system to years. The value of this flag is set by
       * the corresponding entry in the input parameter file.
       */
      bool
      convert_output_to_years () const;

      /**
       * Return the number of compositional fields specified in the input
       * parameter file that will be advected along with the flow field.
       */
      unsigned int
      n_compositional_fields () const;

      /**
       * Compute the error indicators in the same way they are normally used
       * for mesh refinement. The mesh is not refined when doing so, but the
       * indicators can be used when generating graphical output to check why
       * mesh refinement is proceeding as it is.
       */
      void
      get_refinement_criteria(Vector<float> &estimated_error_per_cell) const;

      /**
       * Returns the entropy viscosity on each locally owned cell as it is
       * used to stabilize the temperature equation.
       */
      void
      get_artificial_viscosity(Vector<float> &viscosity_per_cell) const;

      /**
       * Returns the entropy viscosity on each locally owned cell as it is
       * used to stabilize the composition equation.
       */
      void
      get_artificial_viscosity_composition(Vector<float> &viscosity_per_cell,
                                           const unsigned int compositional_variable) const;
<<<<<<< HEAD

=======
>>>>>>> c65d7736
      /** @} */


      /** @name Accessing variables that identify the solution of the problem */
      /** @{ */


      /**
       * Return a reference to the vector that has the current solution of the
       * entire system, i.e. the velocity and pressure variables as well as
       * the temperature.  This vector is associated with the DoFHandler
       * object returned by get_dof_handler().
       *
       * @note In general the vector is a distributed vector; however, it
       * contains ghost elements for all locally relevant degrees of freedom.
       */
      const LinearAlgebra::BlockVector &
      get_solution () const;

      /**
       * Return a reference to the vector that has the solution of the entire
       * system at the previous time step. This vector is associated with the
       * DoFHandler object returned by get_stokes_dof_handler().
       *
       * @note In general the vector is a distributed vector; however, it
       * contains ghost elements for all locally relevant degrees of freedom.
       */
      const LinearAlgebra::BlockVector &
      get_old_solution () const;

      /**
       * Return a reference to the vector that has the mesh velocity for
       * simulations with a free surface.
       *
       * @note In general the vector is a distributed vector; however, it
       * contains ghost elements for all locally relevant degrees of freedom.
       */
      const LinearAlgebra::BlockVector &
      get_mesh_velocity () const;

      /**
       * Return a reference to the DoFHandler that is used to discretize the
       * variables at the current time step.
       */
      const DoFHandler<dim> &
      get_dof_handler () const;

      /**
       * Return a reference to the finite element that the DoFHandler that is
       * used to discretize the variables at the current time step is built
       * on. This is the finite element for the entire, couple problem, i.e.,
       * it contains sub-elements for velocity, pressure, temperature and all
       * other variables in this problem (e.g., compositional variables, if
       * used in this simulation).
       */
      const FiniteElement<dim> &
      get_fe () const;

      /**
       * Fill the argument with a set of depth averages of the current
       * temperature field. The function fills a vector that contains average
       * field values over slices of the domain of same depth.
       *
       * @param values The output vector of depth averaged values. The
       * function takes the pre-existing size of this vector as the number of
       * depth slices.
       */
      void
      get_depth_average_temperature(std::vector<double> &values) const;

      /**
       * Fill the argument with a set of depth averages of the current
       * compositional fields. See get_depth_average_temperature.
       *
       * @param composition_index The index of the compositional field whose
       * matrix we want to assemble (0 <= composition_index < number of
       * compositional fields in this problem).
       *
       * @param values The output vector of depth averaged values. The
       * function takes the pre-existing size of this vector as the number of
       * depth slices.
       */
      void
      get_depth_average_composition(const unsigned int composition_index,
                                    std::vector<double> &values) const;

      /**
       * Compute a depth average of the current viscosity
       *
       * @param values The output vector of depth averaged values. The
       * function takes the pre-existing size of this vector as the number of
       * depth slices.
       */
      void
      get_depth_average_viscosity(std::vector<double> &values) const;

      /**
       * Compute a depth average of the current velocity magnitude
       *
       * @param values The output vector of depth averaged values. The
       * function takes the pre-existing size of this vector as the number of
       * depth slices.
       */
      void
      get_depth_average_velocity_magnitude(std::vector<double> &values) const;

      /**
       * Compute a depth average of the current sinking velocity
       *
       * @param values The output vector of depth averaged values. The
       * function takes the pre-existing size of this vector as the number of
       * depth slices.
       */
      void
      get_depth_average_sinking_velocity(std::vector<double> &values) const;

      /**
       * Compute a depth average of the seismic shear wave speed: Vs
       *
       * @param values The output vector of depth averaged values. The
       * function takes the pre-existing size of this vector as the number of
       * depth slices.
       */
      void
      get_depth_average_Vs(std::vector<double> &values) const;

      /**
       * Compute a depth average of the seismic pressure wave speed: Vp
       *
       * @param values The output vector of depth averaged values. The
       * function takes the pre-existing size of this vector as the number of
       * depth slices.
       */
      void
      get_depth_average_Vp(std::vector<double> &values) const;
      /** @} */


      /** @name Accessing variables that identify aspects of the simulation */
      /** @{ */

      /**
       * Return a pointer to the material model to access functions like
       * density().
       */
      const MaterialModel::Interface<dim> &
      get_material_model () const;

      /**
       * Return a pointer to the gravity model description.
       */
      const GravityModel::Interface<dim> &
      get_gravity_model () const;

      /**
       * Return a pointer to the geometry model.
       */
      const GeometryModel::Interface<dim> &
      get_geometry_model () const;


      /**
       * Return a pointer to the object that describes the adiabatic
       * conditions.
       */
      const AdiabaticConditions::Interface<dim> &
      get_adiabatic_conditions () const;

      /**
       * Return whether the current model has a boundary temperature object
       * set. This is useful because a simulation does not actually have to
       * declare any boundary temperature model, for example if all
       * boundaries are insulating. In such cases, there is no
       * boundary temperature model that can provide, for example,
       * a minimal and maximal temperature on the boundary.
       */
      bool has_boundary_temperature () const;

      /**
       * Return a pointer to the object that describes the temperature
       * boundary values.
       */
      const BoundaryTemperature::Interface<dim> &
      get_boundary_temperature () const;

      /**
       * Return a pointer to the object that describes the temperature initial
       * values.
       */
      const InitialConditions::Interface<dim> &
      get_initial_conditions () const;


      /**
       * Return a pointer to the object that describes the composition initial
       * values.
       */
      const CompositionalInitialConditions::Interface<dim> &
      get_compositional_initial_conditions () const;

      /**
       * Return a set of boundary indicators that describes which of the
       * boundaries have a fixed temperature.
       */
      const std::set<types::boundary_id> &
      get_fixed_temperature_boundary_indicators () const;

      /**
       * Return a set of boundary indicators that describes which of the
       * boundaries have a fixed composition.
       */
      const std::set<types::boundary_id> &
      get_fixed_composition_boundary_indicators () const;

      /**
       * Return a set of boundary indicators that describes which of the
       * boundaries have a free surface boundary condition
       */
      const std::set<types::boundary_id> &
      get_free_surface_boundary_indicators () const;

      /**
       * Return the map of prescribed_velocity_boundary_conditions
       */
      const std::map<types::boundary_id,std_cxx11::shared_ptr<VelocityBoundaryConditions::Interface<dim> > >
      get_prescribed_velocity_boundary_conditions () const;

      /**
       * Return a pointer to the manager of the heating model.
       * This can then i.e. be used to get the names of the heating models
       * used in a computation.
       */
      const HeatingModel::Manager<dim> &
      get_heating_model_manager () const;

      /**
       * A convenience function that copies the values of the compositional
       * fields at the quadrature point q given as input parameter to the
       * output vector composition_values_at_q_point.
       */
      static
      void
      get_composition_values_at_q_point (const std::vector<std::vector<double> > &composition_values,
                                         const unsigned int                      q,
                                         std::vector<double>                    &composition_values_at_q_point);

      /**
       * Return a writable reference to the statistics object into which
       * you can store additional data that then shows up in the
       * <code>output_dir/statistics</code> file.
       *
       * Postprocessor objects get a reference to this object automatically
       * when called, but other plugins may not. They do not usually
       * produce output anyway, but through this function they can still
       * record information as necessary.
       * @return
       */
      TableHandler &get_statistics_object() const;


      /**
       * This function can be used to find out whether the list of
       * postprocessors that are run at the end of each time step
       * contains an object of the given template type. If so, the function
       * returns a pointer to the postprocessor object of this type. If
       * no postprocessor of this type has been selected in the input
       * file (or, has been required by another postprocessor using the
       * Postprocess::Interface::required_other_postprocessors()
       * mechanism), then the function returns a NULL pointer.
       */
      template <typename PostprocessorType>
      PostprocessorType *
      find_postprocessor () const;

      /** @} */

    private:
      /**
       * A pointer to the simulator object to which we want to get access.
       */
      const Simulator<dim> *simulator;
  };

  template <int dim>
  template <typename PostprocessorType>
  inline
  PostprocessorType *
  SimulatorAccess<dim>::find_postprocessor () const
  {
    return simulator->postprocess_manager.template find_postprocessor<PostprocessorType>();
  }
}


#endif<|MERGE_RESOLUTION|>--- conflicted
+++ resolved
@@ -269,10 +269,6 @@
       void
       get_artificial_viscosity_composition(Vector<float> &viscosity_per_cell,
                                            const unsigned int compositional_variable) const;
-<<<<<<< HEAD
-
-=======
->>>>>>> c65d7736
       /** @} */
 
 
