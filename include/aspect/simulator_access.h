/*
  Copyright (C) 2011, 2012 by the authors of the ASPECT code.

  This file is part of ASPECT.

  ASPECT is free software; you can redistribute it and/or modify
  it under the terms of the GNU General Public License as published by
  the Free Software Foundation; either version 2, or (at your option)
  any later version.

  ASPECT is distributed in the hope that it will be useful,
  but WITHOUT ANY WARRANTY; without even the implied warranty of
  MERCHANTABILITY or FITNESS FOR A PARTICULAR PURPOSE.  See the
  GNU General Public License for more details.

  You should have received a copy of the GNU General Public License
  along with ASPECT; see the file doc/COPYING.  If not see
  <http://www.gnu.org/licenses/>.
*/


#ifndef __aspect__simulator_access_h
#define __aspect__simulator_access_h

#include <deal.II/base/conditional_ostream.h>
#include <deal.II/distributed/tria.h>
#include <deal.II/dofs/dof_handler.h>
#include <deal.II/fe/fe.h>
#include <deal.II/fe/mapping_q.h>

#include <aspect/global.h>
#include <aspect/introspection.h>
#include <aspect/material_model/interface.h>
#include <aspect/geometry_model/interface.h>
#include <aspect/gravity_model/interface.h>
#include <aspect/boundary_temperature/interface.h>
#include <aspect/initial_conditions/interface.h>
#include <aspect/compositional_initial_conditions/interface.h>
#include <aspect/velocity_boundary_conditions/interface.h>
#include <aspect/mesh_refinement/interface.h>
#include <aspect/postprocess/interface.h>
#include <aspect/heating_model/interface.h>
#include <aspect/adiabatic_conditions/interface.h>



namespace aspect
{
  using namespace dealii;

  // forward declaration
  template <int> class Simulator;


  /**
   * SimulatorAccess is base class for different plugins like postprocessors.
   * It provides access to the various variables of the main class that
   * plugins may want to use in their evaluations, such as solution vectors,
   * the current time, time step sizes, material models, or the triangulations
   * and DoFHandlers that correspond to solutions.
   *
   * This class is the interface between plugins and the main simulator class.
   * Using this insulation layer, the plugins need not know anything about the
   * internal details of the simulation class.
   *
   * Every Postprocessor is required to derive from SimulatorAccess. It is
   * optional for other plugins like MaterialModel, GravityModel, etc..
   *
   * Since the functions providing access to details of the simulator class
   * are meant to be used only by derived classes of this class (rather than
   * becoming part of the public interface of these classes), the functions of
   * this class are made @p protected.
   *
   * @ingroup Simulator
   */
  template <int dim>
  class SimulatorAccess
  {
    public:
      /**
       * Destructor. Does nothing but is virtual so that derived classes
       * destructors are also virtual.
       */
      virtual
      ~SimulatorAccess ();

      /**
       * Initialize this class for a given simulator. This function is marked
       * as virtual so that derived classes can do something upon
       * initialization as well, for example look up and cache data; derived
       * classes should call this function from the base class as well,
       * however.
       *
       * @param simulator A reference to the main simulator object.
       */
      virtual void initialize (const Simulator<dim> &simulator);

    protected:
      /** @name Accessing variables that identify overall properties of the simulator */
      /** @{ */

      /**
       * Return a reference to an introspection object that describes overall
       * properties of the simulator. In particular, it provides symbolic
       * names for extractors and component masks for each variable, etc, and
       * thereby reduces the need for implicit knowledge throughout the code
       * base.
       */
      const Introspection<dim> &
      introspection () const;

      /**
       * Returns a reference to the Simulator itself. Note that you can not access
       * any members or functions of the Simulator. This function exists so that
       * any class with SimulatorAccess can create other objects with
       * SimulatorAccess (because initializing them requires a reference to the
       * Simulator).
       */
      const Simulator<dim> &
      get_simulator() const;

      /**
       * Return the MPI communicator for this simulation.
       */
      MPI_Comm
      get_mpi_communicator () const;

      /**
       * Return a reference to the stream object that only outputs something
       * on one processor in a parallel program and simply ignores output put
       * into it on all other processors.
       */
      const ConditionalOStream &
      get_pcout () const;

      /**
       * Return the current simulation time in seconds.
       */
      double get_time () const;

      /**
       * Return the size of the last time step.
       */
      double
      get_timestep () const;

      /**
       * Return the current number of a time step.
       */
      unsigned int
      get_timestep_number () const;

      /**
       * Return a reference to the triangulation in use by the simulator
       * object.
       */
      const parallel::distributed::Triangulation<dim> &
      get_triangulation () const;

      /**
       * Return the global volume of the computational domain.
       */
      double
      get_volume () const;

      /**
       * Return a reference to the mapping used to describe the boundary of
       * the domain.
       */
      const Mapping<dim> &
      get_mapping () const;

      /**
       * Return the directory specified in the input parameter file to be the
       * place where output files are to be placed. The string is terminated
       * by a directory separator (i.e., '/').
       */
      std::string
      get_output_directory () const;

      /**
       * Return whether we use the adiabatic heating term.
       */
      bool
      include_adiabatic_heating () const;

      /**
       * Return whether we use the latent heat term.
       */
      bool
      include_latent_heat () const;

      /**
<<<<<<< HEAD
       * Return whether we solve the equations for melt transport.
       */
      bool
      include_melt_transport () const;
=======
       * Return the stokes velocity degree.
       */
      int
      get_stokes_velocity_degree () const;

>>>>>>> 9a9fdd2d

      /**
       * Return the adiabatic surface temperature.
       */
      double
      get_adiabatic_surface_temperature () const;

      /**
       * Return the adiabatic surface pressure.
       */
      double
      get_surface_pressure () const;

      /**
       * Return whether things like velocities should be converted from the
       * seconds in the MKS system to years. The value of this flag is set by
       * the corresponding entry in the input parameter file.
       */
      bool
      convert_output_to_years () const;

      /**
       * Return the number of compositional fields specified in the input
       * parameter file that will be advected along with the flow field.
       */
      unsigned int
      n_compositional_fields () const;

      /**
       * Compute the error indicators in the same way they are normally used
       * for mesh refinement. The mesh is not refined when doing so, but the
       * indicators can be used when generating graphical output to check why
       * mesh refinement is proceeding as it is.
       */
      void
      get_refinement_criteria(Vector<float> &estimated_error_per_cell) const;

      /**
       * Returns the entropy viscosity on each locally owned cell as it is
       * used to stabilize the temperature equation.
       */
      void
      get_artificial_viscosity(Vector<float> &viscosity_per_cell) const;

      /** @} */


      /** @name Accessing variables that identify the solution of the problem */
      /** @{ */


      /**
       * Return a reference to the vector that has the current solution of the
       * entire system, i.e. the velocity and pressure variables as well as
       * the temperature.  This vector is associated with the DoFHandler
       * object returned by get_dof_handler().
       *
       * @note In general the vector is a distributed vector; however, it
       * contains ghost elements for all locally relevant degrees of freedom.
       */
      const LinearAlgebra::BlockVector &
      get_solution () const;

      /**
       * Return a reference to the vector that has the solution of the entire
       * system at the previous time step. This vector is associated with the
       * DoFHandler object returned by get_stokes_dof_handler().
       *
       * @note In general the vector is a distributed vector; however, it
       * contains ghost elements for all locally relevant degrees of freedom.
       */
      const LinearAlgebra::BlockVector &
      get_old_solution () const;

      /**
       * Return a reference to the DoFHandler that is used to discretize the
       * variables at the current time step.
       */
      const DoFHandler<dim> &
      get_dof_handler () const;

      /**
       * Return a reference to the finite element that the DoFHandler that is
       * used to discretize the variables at the current time step is built
       * on. This is the finite element for the entire, couple problem, i.e.,
       * it contains sub-elements for velocity, pressure, temperature and all
       * other variables in this problem (e.g., compositional variables, if
       * used in this simulation).
       */
      const FiniteElement<dim> &
      get_fe () const;

      /**
       * Fill the argument with a set of depth averages of the current
       * temperature field. The function fills a vector that contains average
       * field values over slices of the domain of same depth.
       *
       * @param values The output vector of depth averaged values. The
       * function takes the pre-existing size of this vector as the number of
       * depth slices.
       */
      void
      get_depth_average_temperature(std::vector<double> &values) const;

      /**
       * Fill the argument with a set of depth averages of the current
       * compositional fields. See get_depth_average_temperature.
       *
       * @param composition_index The index of the compositional field whose
       * matrix we want to assemble (0 <= composition_index < number of
       * compositional fields in this problem).
       *
       * @param values The output vector of depth averaged values. The
       * function takes the pre-existing size of this vector as the number of
       * depth slices.
       */
      void
      get_depth_average_composition(const unsigned int composition_index,
                                    std::vector<double> &values) const;

      /**
       * Compute a depth average of the current viscosity
       *
       * @param values The output vector of depth averaged values. The
       * function takes the pre-existing size of this vector as the number of
       * depth slices.
       */
      void
      get_depth_average_viscosity(std::vector<double> &values) const;

      /**
       * Compute a depth average of the current velocity magnitude
       *
       * @param values The output vector of depth averaged values. The
       * function takes the pre-existing size of this vector as the number of
       * depth slices.
       */
      void
      get_depth_average_velocity_magnitude(std::vector<double> &values) const;

      /**
       * Compute a depth average of the current sinking velocity
       *
       * @param values The output vector of depth averaged values. The
       * function takes the pre-existing size of this vector as the number of
       * depth slices.
       */
      void
      get_depth_average_sinking_velocity(std::vector<double> &values) const;

      /**
       * Compute a depth average of the seismic shear wave speed: Vs
       *
       * @param values The output vector of depth averaged values. The
       * function takes the pre-existing size of this vector as the number of
       * depth slices.
       */
      void
      get_depth_average_Vs(std::vector<double> &values) const;

      /**
       * Compute a depth average of the seismic pressure wave speed: Vp
       *
       * @param values The output vector of depth averaged values. The
       * function takes the pre-existing size of this vector as the number of
       * depth slices.
       */
      void
      get_depth_average_Vp(std::vector<double> &values) const;
      /** @} */


      /** @name Accessing variables that identify aspects of the simulation */
      /** @{ */

      /**
       * Return a pointer to the material model to access functions like
       * density().
       */
      const MaterialModel::Interface<dim> &
      get_material_model () const;

      /**
       * Return a pointer to the gravity model description.
       */
      const GravityModel::Interface<dim> &
      get_gravity_model () const;

      /**
       * Return a pointer to the geometry model.
       */
      const GeometryModel::Interface<dim> &
      get_geometry_model () const;


      /**
       * Return a pointer to the object that describes the adiabatic
       * conditions.
       */
      const AdiabaticConditions::Interface<dim> &
      get_adiabatic_conditions () const;

      /**
       * Return a pointer to the object that describes the temperature
       * boundary values.
       */
      const BoundaryTemperature::Interface<dim> &
      get_boundary_temperature () const;

      /**
       * Return a pointer to the object that describes the temperature initial
       * values.
       */
      const InitialConditions::Interface<dim> &
      get_initial_conditions () const;


      /**
       * Return a pointer to the object that describes the composition initial
       * values.
       */
      const CompositionalInitialConditions::Interface<dim> &
      get_compositional_initial_conditions () const;

      /**
       * Return a set of boundary indicators that describes which of the
       * boundaries have a fixed temperature.
       */
      const std::set<types::boundary_id> &
      get_fixed_temperature_boundary_indicators () const;

      /**
       * Return a pointer to the heating model.
       */
      const HeatingModel::Interface<dim> &
      get_heating_model () const;

      /**
       * A convenience function that copies the values of the compositional
       * fields at the quadrature point q given as input parameter to the
       * output vector composition_values_at_q_point.
       */
      static
      void
      get_composition_values_at_q_point (const std::vector<std::vector<double> > &composition_values,
                                         const unsigned int                      q,
                                         std::vector<double>                    &composition_values_at_q_point);


      /**
       * Find a pointer to a certain postprocessor, if not return a NULL
       * pointer.
       */
      template <typename PostprocessorType>
      PostprocessorType *
      find_postprocessor () const;

      /** @} */

    private:
      /**
       * A pointer to the simulator object to which we want to get access.
       */
      const Simulator<dim> *simulator;
  };

  template <int dim>
  template <typename PostprocessorType>
  inline
  PostprocessorType *
  SimulatorAccess<dim>::find_postprocessor () const
  {
    return simulator->postprocess_manager.template find_postprocessor<PostprocessorType>();
  }
}


#endif<|MERGE_RESOLUTION|>--- conflicted
+++ resolved
@@ -191,18 +191,16 @@
       include_latent_heat () const;
 
       /**
-<<<<<<< HEAD
        * Return whether we solve the equations for melt transport.
        */
       bool
       include_melt_transport () const;
-=======
+      
+      /**
        * Return the stokes velocity degree.
        */
       int
       get_stokes_velocity_degree () const;
-
->>>>>>> 9a9fdd2d
 
       /**
        * Return the adiabatic surface temperature.
