--- conflicted
+++ resolved
@@ -113,18 +113,17 @@
         Point<dim> extents;
 
         /**
-<<<<<<< HEAD
          * A vector for each dimension, containing a list of step sizes for the
          * subdivisions. The step sizes have to add up to the respective extent,
          * however, if that condition is not fulfilled, an additional entry will
          * be appended in the parse_parameters function.
          */
         std::vector<std::vector<double> > step_sizes;
-=======
+
+        /**
          * Flag whether the box is periodic in the x-, y-, and z-direction.
          */
         bool periodic[dim];
->>>>>>> 5568e8c3
     };
   }
 }
